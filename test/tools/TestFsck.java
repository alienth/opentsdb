// This file is part of OpenTSDB.
// Copyright (C) 2013  The OpenTSDB Authors.
//
// This program is free software: you can redistribute it and/or modify it
// under the terms of the GNU Lesser General Public License as published by
// the Free Software Foundation, either version 2.1 of the License, or (at your
// option) any later version.  This program is distributed in the hope that it
// will be useful, but WITHOUT ANY WARRANTY; without even the implied warranty
// of MERCHANTABILITY or FITNESS FOR A PARTICULAR PURPOSE.  See the GNU Lesser
// General Public License for more details.  You should have received a copy
// of the GNU Lesser General Public License along with this program.  If not,
// see <http://www.gnu.org/licenses/>.
package net.opentsdb.tools;

import static org.junit.Assert.assertArrayEquals;
import static org.junit.Assert.assertEquals;
import static org.junit.Assert.assertNull;
import static org.mockito.Matchers.any;
import static org.mockito.Matchers.anyString;
import static org.mockito.Mockito.when;
import static org.powermock.api.mockito.PowerMockito.mock;

import java.lang.reflect.Field;
import java.util.ArrayList;
import java.util.HashMap;
import java.util.List;

import net.opentsdb.core.Query;
import net.opentsdb.core.RowKey;
import net.opentsdb.core.TSDB;
import net.opentsdb.core.Tags;
import net.opentsdb.meta.Annotation;
import net.opentsdb.storage.MockBase;
import net.opentsdb.uid.NoSuchUniqueId;
import net.opentsdb.uid.NoSuchUniqueName;
import net.opentsdb.uid.UniqueId;
import net.opentsdb.utils.Config;

import org.apache.zookeeper.proto.DeleteRequest;
import org.hbase.async.Bytes;
import org.hbase.async.GetRequest;
import org.hbase.async.HBaseClient;
import org.hbase.async.KeyValue;
import org.hbase.async.PutRequest;
import org.hbase.async.Scanner;
import org.junit.Before;
import org.junit.Test;
import org.junit.runner.RunWith;
import org.powermock.api.mockito.PowerMockito;
import org.powermock.core.classloader.annotations.PowerMockIgnore;
import org.powermock.core.classloader.annotations.PrepareForTest;
import org.powermock.modules.junit4.PowerMockRunner;

import com.stumbleupon.async.Deferred;

@RunWith(PowerMockRunner.class)
@PowerMockIgnore({"javax.management.*", "javax.xml.*",
  "ch.qos.*", "org.slf4j.*",
  "com.sum.*", "org.xml.*"})
@PrepareForTest({TSDB.class, Config.class, UniqueId.class, HBaseClient.class, 
  GetRequest.class, PutRequest.class, KeyValue.class, Fsck.class,
  FsckOptions.class, Scanner.class, DeleteRequest.class, Annotation.class,
  RowKey.class, Tags.class})
public final class TestFsck {
  private final static byte[] ROW = 
    MockBase.stringToBytes("00000150E22700000001000001");
  private final static byte[] ROW2 = 
      MockBase.stringToBytes("00000150E23510000001000001");
  private final static byte[] ROW3 = 
      MockBase.stringToBytes("00000150E24320000001000001");
  private Config config;
  private TSDB tsdb = null;
  private HBaseClient client = mock(HBaseClient.class);
  private UniqueId metrics = mock(UniqueId.class);
  private UniqueId tag_names = mock(UniqueId.class);
  private UniqueId tag_values = mock(UniqueId.class);
  private MockBase storage;
  private FsckOptions options = mock(FsckOptions.class);
  private final static List<byte[]> tags = new ArrayList<byte[]>(1);
  static {
    tags.add(new byte[] { 0, 0, 1, 0, 0, 1});
  }

  @SuppressWarnings("unchecked")
  @Before
  public void before() throws Exception {
    PowerMockito.whenNew(HBaseClient.class)
      .withArguments(anyString(), anyString()).thenReturn(client);
    config = new Config(false);
    tsdb = new TSDB(config);
    when(client.flush()).thenReturn(Deferred.fromResult(null));
    
    storage = new MockBase(tsdb, client, true, true, true, true);
    storage.setFamily("t".getBytes(MockBase.ASCII()));
    
<<<<<<< HEAD
    PowerMockito.mockStatic(System.class);
    when(System.nanoTime())
      .thenReturn(1357300800000000L)
      .thenReturn(1357300900000000L);
    
=======
    when(options.fix()).thenReturn(false);
    when(options.compact()).thenReturn(false);
    when(options.resolveDupes()).thenReturn(false);
    when(options.lastWriteWins()).thenReturn(false);
    when(options.deleteOrphans()).thenReturn(false);
    when(options.deleteUnknownColumns()).thenReturn(false);
    when(options.deleteBadValues()).thenReturn(false);
    when(options.deleteBadRows()).thenReturn(false);
    when(options.deleteBadCompacts()).thenReturn(false);
    when(options.threads()).thenReturn(1);

>>>>>>> d901cf7c
    // replace the "real" field objects with mocks
    Field met = tsdb.getClass().getDeclaredField("metrics");
    met.setAccessible(true);
    met.set(tsdb, metrics);
    
    Field tagk = tsdb.getClass().getDeclaredField("tag_names");
    tagk.setAccessible(true);
    tagk.set(tsdb, tag_names);
    
    Field tagv = tsdb.getClass().getDeclaredField("tag_values");
    tagv.setAccessible(true);
    tagv.set(tsdb, tag_values);
    
    // mock UniqueId
    when(metrics.getId("sys.cpu.user")).thenReturn(new byte[] { 0, 0, 1 });
    when(metrics.getName(new byte[] { 0, 0, 1 })).thenReturn("sys.cpu.user");
    when(metrics.getId("sys.cpu.system"))
      .thenThrow(new NoSuchUniqueName("sys.cpu.system", "metric"));
    when(metrics.getId("sys.cpu.nice")).thenReturn(new byte[] { 0, 0, 2 });
    when(metrics.getName(new byte[] { 0, 0, 2 })).thenReturn("sys.cpu.nice");
    when(tag_names.getId("host")).thenReturn(new byte[] { 0, 0, 1 });
    when(tag_names.getName(new byte[] { 0, 0, 1 })).thenReturn("host");
    when(tag_names.getOrCreateId("host")).thenReturn(new byte[] { 0, 0, 1 });
    when(tag_names.getId("dc")).thenThrow(new NoSuchUniqueName("dc", "metric"));
    when(tag_values.getId("web01")).thenReturn(new byte[] { 0, 0, 1 });
    when(tag_values.getName(new byte[] { 0, 0, 1 })).thenReturn("web01");
    when(tag_values.getOrCreateId("web01")).thenReturn(new byte[] { 0, 0, 1 });
    when(tag_values.getId("web02")).thenReturn(new byte[] { 0, 0, 2 });
    when(tag_values.getName(new byte[] { 0, 0, 2 })).thenReturn("web02");
    when(tag_values.getOrCreateId("web02")).thenReturn(new byte[] { 0, 0, 2 });
    when(tag_values.getId("web03"))
      .thenThrow(new NoSuchUniqueName("web03", "metric"));
    
    PowerMockito.mockStatic(RowKey.class);
    when(RowKey.metricNameAsync((TSDB)any(), (byte[])any()))
      .thenReturn(Deferred.fromResult("sys.cpu.user"));

    PowerMockito.mockStatic(Tags.class);
    when(Tags.resolveIds((TSDB)any(), (ArrayList<byte[]>)any()))
      .thenReturn(null); // don't care
    
//    PowerMockito.mockStatic(Thread.class);
//    PowerMockito.doNothing().when(Thread.class);
//    Thread.sleep(anyLong());
    
    when(metrics.width()).thenReturn((short)3);
    when(tag_names.width()).thenReturn((short)3);
    when(tag_values.width()).thenReturn((short)3);
  }

  @Test
  public void globalAnnotation() throws Exception {
    // make sure we don't catch this during a query. We should start with
    // the first metric (0, 0, 1) whereas globals are on metric (0, 0, 0).
    storage.addColumn(new byte[] {0, 0, 0, 0x52, (byte)0xC3, 0x5A, (byte)0x80}, 
        new byte[] {1, 0, 0}, "{}".getBytes());
    
    final Fsck fsck = new Fsck(tsdb, options);
    fsck.runFullTable();
    assertEquals(0, fsck.kvs_processed.get());
    assertEquals(0, fsck.totalErrors());
  }
  
  @Test
  public void noData() throws Exception {
    final Fsck fsck = new Fsck(tsdb, options);
    fsck.runFullTable();
    assertEquals(0, fsck.kvs_processed.get());
    assertEquals(0, fsck.totalErrors());
  }
  
  @Test
  public void noErrors() throws Exception {
    final byte[] qual1 = { 0x00, 0x07 };
    final byte[] val1 = Bytes.fromLong(4L);
    final byte[] qual2 = { 0x00, 0x27 };
    final byte[] val2 = Bytes.fromLong(5L);

    storage.addColumn(ROW, qual1, val1);
    storage.addColumn(ROW, qual2, val2);
    final Fsck fsck = new Fsck(tsdb, options);
    fsck.runFullTable();
    assertEquals(2, fsck.kvs_processed.get());
    assertEquals(1, fsck.rows_processed.get());
    assertEquals(0, fsck.totalErrors());
  }

  @Test
  public void noErrorsMultipleRows() throws Exception {
    final byte[] qual1 = { 0x00, 0x07 };
    final byte[] val1 = Bytes.fromLong(4L);
    final byte[] qual2 = { 0x00, 0x27 };
    final byte[] val2 = Bytes.fromLong(5L);

    storage.addColumn(ROW, qual1, val1);
    storage.addColumn(ROW, qual2, val2);
    storage.addColumn(ROW2, qual1, val1);
    storage.addColumn(ROW2, qual2, val2);
    storage.addColumn(ROW3, qual1, val1);
    storage.addColumn(ROW3, qual2, val2);
    final Fsck fsck = new Fsck(tsdb, options);
    fsck.runFullTable();
    assertEquals(6, fsck.kvs_processed.get());
    assertEquals(3, fsck.rows_processed.get());
    assertEquals(0, fsck.totalErrors());
  }
  
  @Test
  public void noErrorsMilliseconds() throws Exception {
    HashMap<String, String> tags = new HashMap<String, String>(1);
    tags.put("host", "web01");
    long timestamp = 1356998400000L;
    for (float i = 1.25F; i <= 76; i += 0.25F) {
      long ts = timestamp += 500;
      if ((ts % 1000) == 0) {
        ts = ts / 1000;
      }
      if (i % 2 == 0) {
        tsdb.addPoint("sys.cpu.user", ts, (long)i, tags).joinUninterruptibly();
      } else {
        tsdb.addPoint("sys.cpu.user", ts, i, tags).joinUninterruptibly();
      }
    }
    
    final Fsck fsck = new Fsck(tsdb, options);
    fsck.runFullTable();
    assertEquals(300, fsck.kvs_processed.get());
    assertEquals(0, fsck.totalErrors());
  }

  @Test
  public void noErrorsAnnotation() throws Exception {
    HashMap<String, String> tags = new HashMap<String, String>(1);
    tags.put("host", "web01");
    final byte[] qual1 = { 0x00, 0x07 };
    final byte[] val1 = Bytes.fromLong(4L);
    final byte[] qual2 = { 0x00, 0x27 };
    final byte[] val2 = Bytes.fromLong(5L);
    final byte[] noteq = { 0x01, 0x00, 0x01 };
    final byte[] notev = "{}".getBytes();
    
    storage.addColumn(ROW, qual1, val1);
    storage.addColumn(ROW, qual2, val2);
    storage.addColumn(ROW, noteq, notev);
    
    final Fsck fsck = new Fsck(tsdb, options);
    fsck.runFullTable();
    assertEquals(3, fsck.kvs_processed.get());
    assertEquals(1, fsck.annotations.get());
    assertEquals(0, fsck.totalErrors());
  }
  
  @Test
  public void noErrorsMixedMsAndSeconds() throws Exception {
    HashMap<String, String> tags = new HashMap<String, String>(1);
    tags.put("host", "web01");
    long timestamp = 1356998400000L;
    for (float i = 1.25F; i <= 76; i += 0.25F) {
      long ts = timestamp += 500;
      if ((ts % 1000) == 0) {
        ts = ts / 1000;
      }
      if (i % 2 == 0) {
        tsdb.addPoint("sys.cpu.user", ts, (long)i, tags).joinUninterruptibly();
      } else {
        tsdb.addPoint("sys.cpu.user", ts, i, tags).joinUninterruptibly();
      }
    }
  
    final Fsck fsck = new Fsck(tsdb, options);
    fsck.runFullTable();
    assertEquals(300, fsck.kvs_processed.get());
    assertEquals(0, fsck.totalErrors());
  }
  
  @Test
  public void noErrorsMixedMsAndSecondsAnnotations() throws Exception {
    HashMap<String, String> tags = new HashMap<String, String>(1);
    tags.put("host", "web01");
    long timestamp = 1356998400000L;
    for (float i = 1.25F; i <= 76; i += 0.25F) {
      long ts = timestamp += 500;
      if ((ts % 1000) == 0) {
        ts = ts / 1000;
      }
      if (i % 2 == 0) {
        tsdb.addPoint("sys.cpu.user", ts, (long)i, tags).joinUninterruptibly();
      } else {
        tsdb.addPoint("sys.cpu.user", ts, i, tags).joinUninterruptibly();
      }
    }
    
    final byte[] noteq = { 0x01, 0x00, 0x01 };
    final byte[] notev = "{}".getBytes();
    storage.addColumn(ROW, noteq, notev);
    
    final Fsck fsck = new Fsck(tsdb, options);
    fsck.runFullTable();
    assertEquals(301, fsck.kvs_processed.get());
    assertEquals(1, fsck.annotations.get());
    assertEquals(0, fsck.totalErrors());
  }

  @Test
  public void noErrorsCompacted() throws Exception {
    final byte[] qual1 = { 0x00, 0x07 };
    final byte[] val1 = Bytes.fromLong(4L);
    final byte[] qual2 = { 0x00, 0x27 };
    final byte[] val2 = Bytes.fromLong(5L);
    final byte[] qual12 = MockBase.concatByteArrays(qual1, qual2);
    final byte[] val12 = MockBase.concatByteArrays(val1, val2, new byte[] { 0 });
    storage.addColumn(ROW, qual12, val12);
    
    final Fsck fsck = new Fsck(tsdb, options);
    fsck.runFullTable();
    assertEquals(1, fsck.kvs_processed.get());
    assertEquals(0, fsck.totalErrors());
  }
  
  @Test
  public void noErrorsCompactedMS() throws Exception {
    final byte[] qual1 = { (byte) 0xF0, 0x00, 0x00, 0x07 };
    final byte[] val1 = Bytes.fromLong(4L);
    final byte[] qual2 = { (byte) 0xF0, 0x00, 0x02, 0x07 };
    final byte[] val2 = Bytes.fromLong(5L);
    final byte[] qual3 = { (byte) 0xF0, 0x00, 0x04, 0x07 };
    final byte[] val3 = Bytes.fromLong(6L);
    storage.addColumn(ROW, 
        MockBase.concatByteArrays(qual1, qual2, qual3), 
        MockBase.concatByteArrays(val1, val2, val3, new byte[] { 0 }));
    
    final Fsck fsck = new Fsck(tsdb, options);
    fsck.runFullTable();
    assertEquals(1, fsck.kvs_processed.get());
    assertEquals(0, fsck.totalErrors());
  }

  @Test
  public void noErrorsCompactedMix() throws Exception {
    final byte[] qual1 = { 0x00, 0x07 };
    final byte[] val1 = Bytes.fromLong(4L);
    final byte[] qual2 = { (byte) 0xF0, 0x00, 0x02, 0x07 };
    final byte[] val2 = Bytes.fromLong(5L);
    final byte[] qual12 = MockBase.concatByteArrays(qual1, qual2);
    final byte[] val12 = MockBase.concatByteArrays(val1, val2, new byte[] { 0 });
    storage.addColumn(ROW, qual12, val12);
    
    final Fsck fsck = new Fsck(tsdb, options);
    fsck.runFullTable();
    assertEquals(1, fsck.kvs_processed.get());
    assertEquals(0, fsck.totalErrors());
  }
  
  @Test
  public void noErrorsCompactedMixReverse() throws Exception {
    final byte[] qual1 = { (byte) 0xF0, 0x00, 0x00, 0x07 };
    final byte[] val1 = Bytes.fromLong(4L);
    final byte[] qual2 = { 0x00, 0x27 };
    final byte[] val2 = Bytes.fromLong(5L);
    final byte[] qual12 = MockBase.concatByteArrays(qual1, qual2);
    final byte[] val12 = MockBase.concatByteArrays(val1, val2, new byte[] { 0 });
    storage.addColumn(ROW, qual12, val12);
    
    final Fsck fsck = new Fsck(tsdb, options);
    fsck.runFullTable();
    assertEquals(1, fsck.kvs_processed.get());
    assertEquals(0, fsck.totalErrors());
  }
  
  @Test
  public void singleValueCompacted() throws Exception {
    when(options.fix()).thenReturn(true);
    
    final byte[] qual1 = { 0x00, 0x07 };
    final byte[] val1 = Bytes.fromLong(4L);
    storage.addColumn(ROW, qual1, MockBase.concatByteArrays(val1, new byte[] { 0 }));
    
    final Fsck fsck = new Fsck(tsdb, options);
    fsck.runFullTable();
    assertEquals(1, fsck.kvs_processed.get());
    assertEquals(1, fsck.totalErrors());
    assertEquals(1, fsck.correctable());
    assertArrayEquals(MockBase.concatByteArrays(val1, new byte[] { 0 }), 
        storage.getColumn(ROW, qual1));
  }
  
  @Test
  public void singleValueCompactedFix() throws Exception {
    when(options.fix()).thenReturn(true);
    when(options.deleteBadValues()).thenReturn(true);
    
    final byte[] qual1 = { 0x00, 0x07 };
    final byte[] val1 = Bytes.fromLong(4L);
    storage.addColumn(ROW, qual1, MockBase.concatByteArrays(val1, new byte[] { 0 }));
    
    final Fsck fsck = new Fsck(tsdb, options);
    fsck.runFullTable();
    assertEquals(1, fsck.kvs_processed.get());
    assertEquals(1, fsck.totalErrors());
    assertEquals(1, fsck.correctable());
    assertNull(storage.getColumn(ROW, qual1));
  }
  
  @Test
  public void noSuchMetricId() throws Exception {
    when(options.fix()).thenReturn(true);
    when(RowKey.metricNameAsync((TSDB)any(), (byte[])any()))
      .thenThrow(new NoSuchUniqueId("metric", new byte[] { 0, 0, 1 }));
    
    final byte[] qual1 = { 0x00, 0x07 };
    final byte[] val1 = Bytes.fromLong(4L);
    final byte[] qual2 = { 0x00, 0x27 };
    final byte[] val2 = new byte[] { 0, 0, 0, 0, 0, 0, 0,5 };

    storage.addColumn(ROW, qual1, val1);
    storage.addColumn(ROW, qual2, val2);
    final Fsck fsck = new Fsck(tsdb, options);
    fsck.runFullTable();
    assertEquals(0, fsck.kvs_processed.get());
    assertEquals(0, fsck.rows_processed.get());
    assertEquals(1, fsck.totalErrors());
    assertEquals(1, fsck.correctable());
    assertArrayEquals(val1, storage.getColumn(ROW, qual1));
  }
  
  @Test
  public void noSuchMetricIdFix() throws Exception {
    when(options.fix()).thenReturn(true);
    when(options.deleteOrphans()).thenReturn(true);
    when(RowKey.metricNameAsync((TSDB)any(), (byte[])any()))
      .thenThrow(new NoSuchUniqueId("metric", new byte[] { 0, 0, 1 }));
    
    final byte[] qual1 = { 0x00, 0x07 };
    final byte[] val1 = Bytes.fromLong(4L);
    final byte[] qual2 = { 0x00, 0x27 };
    final byte[] val2 = new byte[] { 0, 0, 0, 0, 0, 0, 0,5 };

    storage.addColumn(ROW, qual1, val1);
    storage.addColumn(ROW, qual2, val2);
    final Fsck fsck = new Fsck(tsdb, options);
    fsck.runFullTable();
    assertEquals(0, fsck.kvs_processed.get());
    assertEquals(0, fsck.rows_processed.get());
    assertEquals(1, fsck.totalErrors());
    assertEquals(1, fsck.correctable());
    assertNull(storage.getColumn(ROW, qual1));
  }
  
  @SuppressWarnings("unchecked")
  @Test
  public void noSuchTagId() throws Exception {
    when(options.fix()).thenReturn(true);
    when(Tags.resolveIds((TSDB)any(), (ArrayList<byte[]>)any()))
      .thenThrow(new NoSuchUniqueId("tagk", new byte[] { 0, 0, 1 }));
    
    final byte[] qual1 = { 0x00, 0x07 };
    final byte[] val1 = Bytes.fromLong(4L);
    final byte[] qual2 = { 0x00, 0x27 };
    final byte[] val2 = new byte[] { 0, 0, 0, 0, 0, 0, 0,5 };
    storage.addColumn(ROW, qual1, val1);
    storage.addColumn(ROW, qual2, val2);
    
    final Fsck fsck = new Fsck(tsdb, options);
    fsck.runFullTable();
    assertEquals(0, fsck.kvs_processed.get());
    assertEquals(0, fsck.rows_processed.get());
    assertEquals(1, fsck.totalErrors());
    assertEquals(1, fsck.correctable());
    assertArrayEquals(val1, storage.getColumn(ROW, qual1));
  }
  
  @SuppressWarnings("unchecked")
  @Test
  public void noSuchTagIdFix() throws Exception {
    when(options.fix()).thenReturn(true);
    when(options.deleteOrphans()).thenReturn(true);
    when(Tags.resolveIds((TSDB)any(), (ArrayList<byte[]>)any()))
      .thenThrow(new NoSuchUniqueId("tagk", new byte[] { 0, 0, 1 }));
    final byte[] qual1 = { 0x00, 0x07 };
    final byte[] val1 = Bytes.fromLong(4L);
    final byte[] qual2 = { 0x00, 0x27 };
    final byte[] val2 = new byte[] { 0, 0, 0, 0, 0, 0, 0,5 };

    storage.addColumn(ROW, qual1, val1);
    storage.addColumn(ROW, qual2, val2);
    final Fsck fsck = new Fsck(tsdb, options);
    fsck.runFullTable();
    assertEquals(0, fsck.kvs_processed.get());
    assertEquals(0, fsck.rows_processed.get());
    assertEquals(1, fsck.totalErrors());
    assertEquals(1, fsck.correctable());
    assertNull(storage.getColumn(ROW, qual1));
  }
  
  @Test
  public void badRowKey() throws Exception {
    when(options.fix()).thenReturn(true);
    
    final byte[] qual1 = { 0x00, 0x07 };
    final byte[] val1 = Bytes.fromLong(4L);
    final byte[] qual2 = { 0x00, 0x27 };
    final byte[] val2 = Bytes.fromLong(5L);
    final byte[] bad_key = { 0x00, 0x00, 0x01 };
    storage.addColumn(ROW, qual1, val1);
    storage.addColumn(ROW, qual2, val2);
    storage.addColumn(bad_key, qual1, val1);
    storage.addColumn(bad_key, qual2, val2);
    storage.addColumn(ROW3, qual1, val1);
    storage.addColumn(ROW3, qual2, val2);
    
    final Fsck fsck = new Fsck(tsdb, options);
    fsck.runFullTable();
    assertEquals(4, fsck.kvs_processed.get());
    assertEquals(3, fsck.rows_processed.get());
    assertEquals(1, fsck.totalErrors());
    assertEquals(2, storage.numColumns(ROW));
    assertEquals(2, storage.numColumns(bad_key));
    assertEquals(2, storage.numColumns(ROW3));
  }
  
  @Test
  public void badRowKeyFix() throws Exception {
    when(options.fix()).thenReturn(true);
    when(options.deleteBadRows()).thenReturn(true);
    
    final byte[] qual1 = { 0x00, 0x07 };
    final byte[] val1 = Bytes.fromLong(4L);
    final byte[] qual2 = { 0x00, 0x27 };
    final byte[] val2 = Bytes.fromLong(5L);
    final byte[] bad_key = { 0x00, 0x00, 0x01 };
    storage.addColumn(ROW, qual1, val1);
    storage.addColumn(ROW, qual2, val2);
    storage.addColumn(bad_key, qual1, val1);
    storage.addColumn(bad_key, qual2, val2);
    storage.addColumn(ROW3, qual1, val1);
    storage.addColumn(ROW3, qual2, val2);
    
    final Fsck fsck = new Fsck(tsdb, options);
    fsck.runFullTable();
    assertEquals(4, fsck.kvs_processed.get());
    assertEquals(3, fsck.rows_processed.get());
    assertEquals(1, fsck.totalErrors());
    assertEquals(2, storage.numColumns(ROW));
    assertEquals(-1, storage.numColumns(bad_key));
    assertEquals(2, storage.numColumns(ROW3));
  }
  
  @Test
  public void NoErrorsCompactedMS() throws Exception {
    final byte[] qual1 = { (byte) 0xF0, 0x00, 0x00, 0x07 };
    final byte[] val1 = Bytes.fromLong(4L);
    final byte[] qual2 = { (byte) 0xF0, 0x00, 0x02, 0x07 };
    final byte[] val2 = Bytes.fromLong(5L);
    final byte[] qual3 = { (byte) 0xF0, 0x00, 0x04, 0x07 };
    final byte[] val3 = Bytes.fromLong(6L);

    storage.addColumn(ROW, 
        MockBase.concatByteArrays(qual1, qual2, qual3), 
        MockBase.concatByteArrays(val1, val2, val3, new byte[] { 0 }));
    int errors = (Integer)fsck.invoke(null, tsdb, client, 
        "tsdb".getBytes(MockBase.ASCII()), false, new String[] { 
        "1356998400", "1357002000", "sum", "sys.cpu.user" });
    assertEquals(0, errors);
    assertEquals(1, storage.numColumns(ROW));
  }
  
  @Test
  public void NoErrorsCompactedMix() throws Exception {
    final byte[] qual1 = { 0x00, 0x07 };
    final byte[] val1 = Bytes.fromLong(4L);
    final byte[] qual2 = { (byte) 0xF0, 0x00, 0x02, 0x07 };
    final byte[] val2 = Bytes.fromLong(5L);
    final byte[] qual12 = MockBase.concatByteArrays(qual1, qual2);
    final byte[] val12 = MockBase.concatByteArrays(val1, val2, new byte[] { 0 });
    storage.addColumn(ROW, qual12, val12);
    int errors = (Integer)fsck.invoke(null, tsdb, client, 
        "tsdb".getBytes(MockBase.ASCII()), false, new String[] { 
        "1356998400", "1357002000", "sum", "sys.cpu.user" });
    assertEquals(0, errors);
    assertEquals(1, storage.numColumns(ROW));
  }
  
  @Test
  public void NoErrorsCompactedMixReverse() throws Exception {
    final byte[] qual1 = { (byte) 0xF0, 0x00, 0x00, 0x07 };
    final byte[] val1 = Bytes.fromLong(4L);
    final byte[] qual2 = { 0x00, 0x27 };
    final byte[] val2 = Bytes.fromLong(5L);
    final byte[] qual12 = MockBase.concatByteArrays(qual1, qual2);
    final byte[] val12 = MockBase.concatByteArrays(val1, val2, new byte[] { 0 });
    storage.addColumn(ROW, qual12, val12);
    int errors = (Integer)fsck.invoke(null, tsdb, client, 
        "tsdb".getBytes(MockBase.ASCII()), false, new String[] { 
        "1356998400", "1357002000", "sum", "sys.cpu.user" });
    assertEquals(0, errors);
    assertEquals(1, storage.numColumns(ROW));
  }
  
  @Test
  public void lastCompactedByteNotZero() throws Exception {
    when(options.fix()).thenReturn(true);
    when(options.deleteBadCompacts()).thenReturn(true);
    
    final byte[] qual1 = { 0x00, 0x07 };
    final byte[] val1 = Bytes.fromLong(4L);
    final byte[] qual2 = { 0x00, 0x27 };
    final byte[] val2 = Bytes.fromLong(5L);
    final byte[] qual12 = MockBase.concatByteArrays(qual1, qual2);
    final byte[] val12 = MockBase.concatByteArrays(val1, val2);
    storage.addColumn(ROW, qual12, val12);
    
    final Fsck fsck = new Fsck(tsdb, options);
    fsck.runFullTable();
    assertEquals(1, fsck.kvs_processed.get());
    assertEquals(1, fsck.totalErrors());
    assertEquals(1, fsck.correctable());
    assertArrayEquals(val12, storage.getColumn(ROW,  qual12));
  }
  
  @Test
  public void oneByteQualifier() throws Exception {
    when(options.fix()).thenReturn(true);
    
    final byte[] qual1 = { 0x00, 0x07 };
    final byte[] val1 = Bytes.fromLong(4L);
    final byte[] qual2 = { 0x01 };
    final byte[] val2 = new byte[] { 5 };
    storage.addColumn(ROW, qual1, val1);
    storage.addColumn(ROW, qual2, val2);
    
    final Fsck fsck = new Fsck(tsdb, options);
    fsck.runFullTable();
    assertEquals(2, fsck.kvs_processed.get());
    assertEquals(1, fsck.totalErrors());
    assertEquals(1, fsck.correctable());
    assertEquals(1, fsck.unknown.get());
  }
  
  @Test
  public void oneByteQualifierFix() throws Exception {
    when(options.fix()).thenReturn(true);
    when(options.deleteUnknownColumns()).thenReturn(true);
    
    final byte[] qual1 = { 0x00, 0x00 };
    final byte[] val1 = { 4 };
    final byte[] qual2 = { 0x01 };
    final byte[] val2 = new byte[] { 5 };
    storage.addColumn(ROW, qual1, val1);
    storage.addColumn(ROW, qual2, val2);

    final Fsck fsck = new Fsck(tsdb, options);
    fsck.runFullTable();
    assertEquals(2, fsck.kvs_processed.get());
    assertEquals(1, fsck.totalErrors());
    assertEquals(1, fsck.correctable());
    assertEquals(1, fsck.unknown.get());
    assertArrayEquals(val1, storage.getColumn(ROW, qual1));
    assertNull(storage.getColumn(ROW, qual2));
  }
  
  @Test
  public void valueTooLong() throws Exception {
    when(options.fix()).thenReturn(true);
    
    final byte[] qual1 = { 0x00, 0x07 };
    final byte[] val1 = Bytes.fromLong(4L);
    final byte[] qual2 = { 0x00, 0x27 };
    final byte[] val2 = new byte[] { 0, 0, 0, 0, 0, 0, 0, 0, 5 };
    storage.addColumn(ROW, qual1, val1);
    storage.addColumn(ROW, qual2, val2);
    
    final Fsck fsck = new Fsck(tsdb, options);
    fsck.runFullTable();
    assertEquals(2, fsck.kvs_processed.get());
    assertEquals(1, fsck.totalErrors());
    assertEquals(1, fsck.correctable());
    assertEquals(1, fsck.bad_values.get());
  }
  
  @Test
  public void valueTooLongFix() throws Exception {
    when(options.fix()).thenReturn(true);
    when(options.deleteBadValues()).thenReturn(true);
    
    final byte[] qual1 = { 0x00, 0x00 };
    final byte[] val1 = { 4 };
    final byte[] qual2 = { 0x00, 0x27 };
    final byte[] val2 = new byte[] { 0, 0, 0, 0, 0, 0, 0, 0, 5 };
    storage.addColumn(ROW, qual1, val1);
    storage.addColumn(ROW, qual2, val2);
    
    final Fsck fsck = new Fsck(tsdb, options);
    fsck.runFullTable();
    assertEquals(2, fsck.kvs_processed.get());
    assertEquals(1, fsck.totalErrors());
    assertEquals(1, fsck.correctable());
    assertEquals(1, fsck.bad_values.get());
    assertArrayEquals(val1, storage.getColumn(ROW, qual1));
    assertNull(storage.getColumn(ROW, qual2));
  }
  
  @Test
  public void valueTooLongMS() throws Exception {
    when(options.fix()).thenReturn(true);
    
    final byte[] qual1 = { 0x00, 0x07 };
    final byte[] val1 = Bytes.fromLong(4L);
    final byte[] qual2 = { (byte) 0xF0, 0x00, 0x02, 0x0B };
    final byte[] val2 = new byte[] { 0, 0, 0, 0, 0, 0, 0, 0, 5 };
    storage.addColumn(ROW, qual1, val1);
    storage.addColumn(ROW, qual2, val2);
    
    final Fsck fsck = new Fsck(tsdb, options);
    fsck.runFullTable();
    assertEquals(2, fsck.kvs_processed.get());
    assertEquals(1, fsck.totalErrors());
    assertEquals(1, fsck.correctable());
    assertEquals(1, fsck.bad_values.get());
  }

  @Test
  public void valueTooLongMSFix() throws Exception {
    when(options.fix()).thenReturn(true);
    when(options.deleteBadValues()).thenReturn(true);
    
    final byte[] qual1 = { 0x00, 0x00 };
    final byte[] val1 = { 4 };
    final byte[] qual2 = { (byte) 0xF0, 0x00, 0x02, 0x0B };
    final byte[] val2 = new byte[] { 0, 0, 0, 0, 0, 0, 0, 0, 5 };
    storage.addColumn(ROW, qual1, val1);
    storage.addColumn(ROW, qual2, val2);
    
    final Fsck fsck = new Fsck(tsdb, options);
    fsck.runFullTable();
    assertEquals(2, fsck.kvs_processed.get());
    assertEquals(1, fsck.totalErrors());
    assertEquals(1, fsck.correctable());
    assertEquals(1, fsck.bad_values.get());
    assertArrayEquals(val1, storage.getColumn(ROW, qual1));
    assertNull(storage.getColumn(ROW, qual2));
  }
  
  @Test
  public void float8byteVal4byteQual() throws Exception {
    final byte[] qual1 = { 0x00, 0x0B };
    final byte[] val1 = Bytes.fromLong(Float.floatToRawIntBits(4.2F));
    final byte[] qual2 = { 0x00, 0x2B };
    final byte[] val2 = Bytes.fromLong(Float.floatToRawIntBits(500.8F));
    storage.addColumn(ROW, qual1, val1);
    storage.addColumn(ROW, qual2, val2);
    
    final Fsck fsck = new Fsck(tsdb, options);
    fsck.runFullTable();
    assertEquals(2, fsck.kvs_processed.get());
    assertEquals(2, fsck.totalErrors());
    assertEquals(2, fsck.value_encoding.get());
    assertEquals(2, fsck.correctable());
    assertArrayEquals(val1, storage.getColumn(ROW, qual1));
    assertArrayEquals(val2, storage.getColumn(ROW, qual2));
  }
  
  @Test
  public void float8byteVal4byteQualFix() throws Exception {
    when(options.fix()).thenReturn(true);

    final byte[] qual1 = { 0x00, 0x0B };
    final byte[] val1 = Bytes.fromLong(Float.floatToRawIntBits(4.2F));
    final byte[] fixed_val1 = Bytes.fromInt(Float.floatToRawIntBits(4.2F));
    final byte[] qual2 = { 0x00, 0x2B };
    final byte[] val2 = Bytes.fromLong(Float.floatToRawIntBits(500.8F));
    final byte[] fixed_val2 = Bytes.fromInt(Float.floatToRawIntBits(500.8F));
    storage.addColumn(ROW, qual1, val1);
    storage.addColumn(ROW, qual2, val2);
    
    final Fsck fsck = new Fsck(tsdb, options);
    fsck.runFullTable();
    assertEquals(2, fsck.kvs_processed.get());
    assertEquals(2, fsck.totalErrors());
    assertEquals(2, fsck.totalFixed());
    assertEquals(2, fsck.correctable());
    assertEquals(2, fsck.value_encoding.get());
    assertArrayEquals(fixed_val1, storage.getColumn(ROW, qual1));
    assertArrayEquals(fixed_val2, storage.getColumn(ROW, qual2));
  }
  
  @Test
  public void float8byteVal8byteQual() throws Exception {
    final byte[] qual1 = { 0x00, 0x0F };
    final byte[] val1 = Bytes.fromLong(Double.doubleToRawLongBits(4.2F));
    final byte[] qual2 = { 0x00, 0x2F };
    final byte[] val2 = Bytes.fromLong(Double.doubleToRawLongBits(500.8F));
    storage.addColumn(ROW, qual1, val1);
    storage.addColumn(ROW, qual2, val2);
    
    final Fsck fsck = new Fsck(tsdb, options);
    fsck.runFullTable();
    assertEquals(2, fsck.kvs_processed.get());
    assertEquals(0, fsck.totalErrors());
    assertEquals(0, fsck.value_encoding.get());
    assertEquals(0, fsck.correctable());
    assertArrayEquals(val1, storage.getColumn(ROW, qual1));
    assertArrayEquals(val2, storage.getColumn(ROW, qual2));
  }
  
  @Test
  public void float8byteVal4byteQualSignExtensionBug() throws Exception {
    final byte[] qual1 = { 0x00, 0x0B };
    final byte[] val1 = Bytes.fromInt(Float.floatToRawIntBits(4.2F));
    final byte[] qual2 = { 0x00, 0x2B };
    final byte[] bug = { (byte) 0xFF, (byte) 0xFF, (byte) 0xFF, (byte) 0xFF };
    final byte[] val2 = Bytes.fromInt(Float.floatToRawIntBits(500.8F));
    storage.addColumn(ROW, qual1, val1);
    storage.addColumn(ROW, qual2, MockBase.concatByteArrays(bug, val2));
    
    final Fsck fsck = new Fsck(tsdb, options);
    fsck.runFullTable();
    assertEquals(2, fsck.kvs_processed.get());
    assertEquals(1, fsck.totalErrors());
    assertEquals(0, fsck.totalFixed());
    assertEquals(1, fsck.correctable());
    assertEquals(1, fsck.value_encoding.get());
  }
  
  @Test
  public void float8byteVal4byteQualSignExtensionBugFix() throws Exception {
    when(options.fix()).thenReturn(true);
    
    final byte[] qual1 = { 0x00, 0x0B };
    final byte[] val1 = Bytes.fromInt(Float.floatToRawIntBits(4.2F));
    final byte[] qual2 = { 0x00, 0x2B };
    final byte[] bug = { (byte) 0xFF, (byte) 0xFF, (byte) 0xFF, (byte) 0xFF };
    final byte[] val2 = Bytes.fromInt(Float.floatToRawIntBits(500.8F));
    storage.addColumn(ROW, qual1, val1);
    storage.addColumn(ROW, qual2, MockBase.concatByteArrays(bug, val2));
    
    final Fsck fsck = new Fsck(tsdb, options);
    fsck.runFullTable();
    assertEquals(2, fsck.kvs_processed.get());
    assertEquals(1, fsck.totalErrors());
    assertEquals(1, fsck.totalFixed());
    assertEquals(1, fsck.correctable());
    assertEquals(1, fsck.value_encoding.get());
    assertArrayEquals(val2, storage.getColumn(ROW, qual2));
  }

  @Test
  public void float8byteVal4byteQualSignExtensionBugCompacted() 
      throws Exception {
    when(options.fix()).thenReturn(true);
    
    final byte[] qual1 = { 0x00, 0x0B };
    final byte[] val1 = Bytes.fromLong(Float.floatToRawIntBits(4.2F));
    final byte[] qual2 = { 0x00, 0x2B };
    final byte[] bug = { (byte) 0xFF, (byte) 0xFF, (byte) 0xFF, (byte) 0xFF };
    final byte[] val2 = Bytes.fromInt(Float.floatToRawIntBits(500.8F));
    storage.addColumn(ROW, MockBase.concatByteArrays(qual1, qual2), 
        MockBase.concatByteArrays(val1, bug, val2, new byte[] { 0 }));
    
    final Fsck fsck = new Fsck(tsdb, options);
    fsck.runFullTable();
    assertEquals(1, fsck.kvs_processed.get());
    assertEquals(1, fsck.totalErrors());
    assertEquals(0, fsck.totalFixed());
    assertEquals(1, fsck.correctable());
    assertEquals(1, fsck.bad_compacted_columns.get());
  }
  
  @Test
  public void float8byteVal4byteQualSignExtensionBugCompactedFix() 
      throws Exception {
    when(options.fix()).thenReturn(true);
    when(options.deleteBadCompacts()).thenReturn(true);
    
    final byte[] qual1 = { 0x00, 0x0B };
    final byte[] val1 = Bytes.fromLong(Float.floatToRawIntBits(4.2F));
    final byte[] qual2 = { 0x00, 0x2B };
    final byte[] bug = { (byte) 0xFF, (byte) 0xFF, (byte) 0xFF, (byte) 0xFF };
    final byte[] val2 = Bytes.fromInt(Float.floatToRawIntBits(500.8F));
    storage.addColumn(ROW, MockBase.concatByteArrays(qual1, qual2), 
        MockBase.concatByteArrays(val1, bug, val2, new byte[] { 0 }));
    
    final Fsck fsck = new Fsck(tsdb, options);
    fsck.runFullTable();
    assertEquals(1, fsck.kvs_processed.get());
    assertEquals(1, fsck.totalErrors());
    assertEquals(0, fsck.totalFixed());
    assertEquals(1, fsck.correctable());
    assertEquals(1, fsck.bad_compacted_columns.get());
    assertEquals(1, fsck.bad_compacted_columns_deleted.get());
    assertNull(storage.getColumn(ROW, MockBase.concatByteArrays(qual1, qual2)));
  }
  
  @Test
  public void float8byteVal4byteQualMessedUp() throws Exception {
    when(options.fix()).thenReturn(true);
    
    final byte[] qual1 = { 0x00, 0x0B };
    final byte[] val1 = Bytes.fromInt(Float.floatToRawIntBits(4.2F));
    final byte[] qual2 = { 0x00, 0x2B };
    final byte[] bug = { (byte) 0xFB, (byte) 0x02, (byte) 0xF4, (byte) 0x0F };
    final byte[] val2 = Bytes.fromInt(Float.floatToRawIntBits(500.8F));
    storage.addColumn(ROW, qual1, val1);
    storage.addColumn(ROW, qual2, MockBase.concatByteArrays(bug, val2));
    
    final Fsck fsck = new Fsck(tsdb, options);
    fsck.runFullTable();
    assertEquals(2, fsck.kvs_processed.get());
    assertEquals(1, fsck.totalErrors());
    assertEquals(0, fsck.totalFixed());
    assertEquals(1, fsck.correctable());
    assertEquals(1, fsck.bad_values.get());
    assertArrayEquals(val1, storage.getColumn(ROW, qual1));
    assertArrayEquals(MockBase.concatByteArrays(bug, val2), 
        storage.getColumn(ROW, qual2));
  }

  @Test
  public void float8byteVal4byteQualMessedUpFix() throws Exception {
    when(options.fix()).thenReturn(true);
    when(options.deleteBadValues()).thenReturn(true);
    
    final byte[] qual1 = { 0x00, 0x0B };
    final byte[] val1 = Bytes.fromInt(Float.floatToRawIntBits(4.2F));
    final byte[] qual2 = { 0x00, 0x2B };
    final byte[] bug = { (byte) 0xFB, (byte) 0x02, (byte) 0xF4, (byte) 0x0F };
    final byte[] val2 = Bytes.fromInt(Float.floatToRawIntBits(500.8F));
    storage.addColumn(ROW, qual1, val1);
    storage.addColumn(ROW, qual2, MockBase.concatByteArrays(bug, val2));
    
    final Fsck fsck = new Fsck(tsdb, options);
    fsck.runFullTable();
    assertEquals(2, fsck.kvs_processed.get());
    assertEquals(1, fsck.totalErrors());
    assertEquals(1, fsck.totalFixed());
    assertEquals(1, fsck.correctable());
    assertEquals(1, fsck.bad_values.get());
    assertEquals(1, fsck.bad_values_deleted.get());
    assertArrayEquals(val1, storage.getColumn(ROW, qual1));
    assertNull(storage.getColumn(ROW, qual2));
  }
  
  @Test
  public void float4byteVal8byteQual() throws Exception {
    when(options.fix()).thenReturn(true);
    
    final byte[] qual1 = { 0x00, 0x0F };
    final byte[] val1 = Bytes.fromInt(Float.floatToRawIntBits(42.5F));
    final byte[] qual2 = { 0x00, 0x2F };
    final byte[] val2 = Bytes.fromInt(Float.floatToRawIntBits(500.8F));
    storage.addColumn(ROW, qual1, val1);
    storage.addColumn(ROW, qual2, val2);
    
    final Fsck fsck = new Fsck(tsdb, options);
    fsck.runFullTable();
    assertEquals(2, fsck.kvs_processed.get());
    assertEquals(2, fsck.totalErrors());
    assertEquals(2, fsck.bad_values.get());
    assertEquals(2, fsck.correctable());
    assertArrayEquals(val1, storage.getColumn(ROW, qual1));
    assertArrayEquals(val2, storage.getColumn(ROW, qual2));
  }
  
  @Test
  public void float4byteVal8byteQualFix() throws Exception {
    when(options.fix()).thenReturn(true);
    when(options.deleteBadValues()).thenReturn(true);
    
    final byte[] qual1 = { 0x00, 0x0F };
    final byte[] val1 = Bytes.fromInt(Float.floatToRawIntBits(42.5F));
    final byte[] qual2 = { 0x00, 0x2F };
    final byte[] val2 = Bytes.fromInt(Float.floatToRawIntBits(500.8F));
    storage.addColumn(ROW, qual1, val1);
    storage.addColumn(ROW, qual2, val2);
    
    final Fsck fsck = new Fsck(tsdb, options);
    fsck.runFullTable();
    assertEquals(2, fsck.kvs_processed.get());
    assertEquals(2, fsck.totalErrors());
    assertEquals(2, fsck.bad_values.get());
    assertEquals(2, fsck.correctable());
    assertNull(storage.getColumn(ROW, qual1));
    assertNull(storage.getColumn(ROW, qual2));
  }
  
  @Test
  public void floatBadVal4ByteQual() throws Exception {
    when(options.fix()).thenReturn(true);
    
    final byte[] qual1 = { 0x00, 0x0B };
    final byte[] val1 = Bytes.fromInt(Float.floatToRawIntBits(4.2F));
    final byte[] qual2 = { 0x00, 0x2B };
    final byte[] val2 = { 1 };
    storage.addColumn(ROW, qual1, val1);
    storage.addColumn(ROW, qual2, val2);
    
    final Fsck fsck = new Fsck(tsdb, options);
    fsck.runFullTable();
    assertEquals(2, fsck.kvs_processed.get());
    assertEquals(1, fsck.totalErrors());
    assertEquals(0, fsck.totalFixed());
    assertEquals(1, fsck.correctable());
    assertEquals(1, fsck.bad_values.get());
    assertArrayEquals(val1, storage.getColumn(ROW, qual1));
    assertArrayEquals(val2, storage.getColumn(ROW, qual2));
  }

  @Test
  public void floatBadVal4ByteQualFix() throws Exception {
    when(options.fix()).thenReturn(true);
    when(options.deleteBadValues()).thenReturn(true);
    
    final byte[] qual1 = { 0x00, 0x0B };
    final byte[] val1 = Bytes.fromInt(Float.floatToRawIntBits(4.2F));
    final byte[] qual2 = { 0x00, 0x2B };
    final byte[] val2 = { 1 };
    storage.addColumn(ROW, qual1, val1);
    storage.addColumn(ROW, qual2, val2);
    
    final Fsck fsck = new Fsck(tsdb, options);
    fsck.runFullTable();
    assertEquals(2, fsck.kvs_processed.get());
    assertEquals(1, fsck.totalErrors());
    assertEquals(1, fsck.totalFixed());
    assertEquals(1, fsck.correctable());
    assertEquals(1, fsck.bad_values.get());
    assertEquals(1, fsck.bad_values_deleted.get());
    assertArrayEquals(val1, storage.getColumn(ROW, qual1));
    assertNull(storage.getColumn(ROW, qual2));
  }
  
  @Test
  public void floatBadVal8ByteQual() throws Exception {
    when(options.fix()).thenReturn(true);
    
    final byte[] qual1 = { 0x00, 0x0B };
    final byte[] val1 = Bytes.fromInt(Float.floatToRawIntBits(4.2F));
    final byte[] qual2 = { 0x00, 0x2F };
    final byte[] val2 = { 1 };
    storage.addColumn(ROW, qual1, val1);
    storage.addColumn(ROW, qual2, val2);
    
    final Fsck fsck = new Fsck(tsdb, options);
    fsck.runFullTable();
    assertEquals(2, fsck.kvs_processed.get());
    assertEquals(1, fsck.totalErrors());
    assertEquals(0, fsck.totalFixed());
    assertEquals(1, fsck.correctable());
    assertEquals(1, fsck.bad_values.get());
    assertArrayEquals(val1, storage.getColumn(ROW, qual1));
    assertArrayEquals(val2, storage.getColumn(ROW, qual2));
  }

  @Test
  public void floatBadVal8ByteQualFix() throws Exception {
    when(options.fix()).thenReturn(true);
    when(options.deleteBadValues()).thenReturn(true);
    
    final byte[] qual1 = { 0x00, 0x0B };
    final byte[] val1 = Bytes.fromInt(Float.floatToRawIntBits(4.2F));
    final byte[] qual2 = { 0x00, 0x2F };
    final byte[] val2 = { 1 };
    storage.addColumn(ROW, qual1, val1);
    storage.addColumn(ROW, qual2, val2);
    
    final Fsck fsck = new Fsck(tsdb, options);
    fsck.runFullTable();
    assertEquals(2, fsck.kvs_processed.get());
    assertEquals(1, fsck.totalErrors());
    assertEquals(1, fsck.totalFixed());
    assertEquals(1, fsck.correctable());
    assertEquals(1, fsck.bad_values.get());
    assertEquals(1, fsck.bad_values_deleted.get());
    assertArrayEquals(val1, storage.getColumn(ROW, qual1));
    assertNull(storage.getColumn(ROW, qual2));
  }
  
  @Test
  public void unknownObject() throws Exception {
    when(options.fix()).thenReturn(true);
    
    final byte[] qual1 = { 0x00, 0x07};
    final byte[] val1 = Bytes.fromLong(4L);
    final byte[] qual2 = { 0x00, 0x27, 0x04, 0x01, 0x01, 0x01, 0x01 };
    final byte[] val2 = Bytes.fromLong(5L);
    storage.addColumn(ROW, qual1, val1);
    storage.addColumn(ROW, qual2, val2);
    
    final Fsck fsck = new Fsck(tsdb, options);
    fsck.runFullTable();
    assertEquals(2, fsck.kvs_processed.get());
    assertEquals(1, fsck.totalErrors());
    assertEquals(0, fsck.totalFixed());
    assertEquals(1, fsck.correctable());
    assertEquals(1, fsck.unknown.get());
  }
  
  @Test
  public void unknownObjectFix() throws Exception {
    when(options.fix()).thenReturn(true);
    when(options.deleteUnknownColumns()).thenReturn(true);
    
    final byte[] qual1 = { 0x00, 0x00};
    final byte[] val1 = { 4 };
    final byte[] qual2 = { 0x00, 0x27, 0x04, 0x01, 0x01, 0x01, 0x01 };
    final byte[] val2 = Bytes.fromLong(5L);
    storage.addColumn(ROW, qual1, val1);
    storage.addColumn(ROW, qual2, val2);
    
    final Fsck fsck = new Fsck(tsdb, options);
    fsck.runFullTable();
    assertEquals(2, fsck.kvs_processed.get());
    assertEquals(1, fsck.totalErrors());
    assertEquals(1, fsck.totalFixed());
    assertEquals(1, fsck.correctable());
    assertEquals(1, fsck.unknown.get());
    assertEquals(1, fsck.unknown_fixed.get());
    assertArrayEquals(val1, storage.getColumn(ROW, qual1));
    assertNull(storage.getColumn(ROW, qual2));
  }
  
  @Test
  public void futureObject() throws Exception {
    when(options.fix()).thenReturn(true);
    
    final byte[] qual1 = { 0x00, 0x07};
    final byte[] val1 = Bytes.fromLong(4L);
    final byte[] qual2 = { 0x04, 0x27, 0x04 };
    final byte[] val2 = "Future Object".getBytes();
    storage.addColumn(ROW, qual1, val1);
    storage.addColumn(ROW, qual2, val2);
    
    final Fsck fsck = new Fsck(tsdb, options);
    fsck.runFullTable();
    assertEquals(2, fsck.kvs_processed.get());
    assertEquals(0, fsck.totalErrors());
    assertEquals(0, fsck.totalFixed());
    assertEquals(0, fsck.correctable());
    assertEquals(1, fsck.future.get());
    assertArrayEquals(val2, storage.getColumn(ROW, qual2));
  }
  
  @Test
  public void futureObjectShouldNotDelete() throws Exception {
    when(options.fix()).thenReturn(true);
    when(options.deleteUnknownColumns()).thenReturn(true);
    
    final byte[] qual1 = { 0x00, 0x07};
    final byte[] val1 = Bytes.fromLong(4L);
    final byte[] qual2 = { 0x04, 0x27, 0x04 };
    final byte[] val2 = "Future Object".getBytes();
    storage.addColumn(ROW, qual1, val1);
    storage.addColumn(ROW, qual2, val2);
    
    final Fsck fsck = new Fsck(tsdb, options);
    fsck.runFullTable();
    assertEquals(2, fsck.kvs_processed.get());
    assertEquals(0, fsck.totalErrors());
    assertEquals(0, fsck.totalFixed());
    assertEquals(0, fsck.correctable());
    assertEquals(1, fsck.future.get());
    assertArrayEquals(val2, storage.getColumn(ROW, qual2));
  }
  
  @Test
  public void integerWrongLength() throws Exception {
    when(options.fix()).thenReturn(true);
    
    final byte[] qual1 = { 0x00, 0x07 };
    final byte[] val1 = Bytes.fromLong(4L);
    final byte[] qual2 = { 0x00, 0x23 };
    final byte[] val2 = Bytes.fromLong(5L);
    storage.addColumn(ROW, qual1, val1);
    storage.addColumn(ROW, qual2, val2);
    
    final Fsck fsck = new Fsck(tsdb, options);
    fsck.runFullTable();
    assertEquals(2, fsck.kvs_processed.get());
    assertEquals(1, fsck.totalErrors());
    assertEquals(0, fsck.totalFixed());
    assertEquals(1, fsck.correctable());
    assertEquals(1, fsck.bad_values.get());
  }
  
  @Test
  public void integerWrongLengthFix() throws Exception {
    when(options.fix()).thenReturn(true);
    when(options.deleteBadValues()).thenReturn(true);
    
    final byte[] qual1 = { 0x00, 0x00 };
    final byte[] val1 = { 4 };
    final byte[] qual2 = { 0x00, 0x23 };
    final byte[] val2 = Bytes.fromLong(5L);
    storage.addColumn(ROW, qual1, val1);
    storage.addColumn(ROW, qual2, val2);
    
    final Fsck fsck = new Fsck(tsdb, options);
    fsck.runFullTable();
    assertEquals(2, fsck.kvs_processed.get());
    assertEquals(1, fsck.totalErrors());
    assertEquals(1, fsck.totalFixed());
    assertEquals(1, fsck.correctable());
    assertEquals(1, fsck.bad_values.get());
    assertArrayEquals(val1, storage.getColumn(ROW, qual1));
    assertNull(storage.getColumn(ROW, qual2));
  }

  @Test
  public void compactOutOfOrder() throws Exception {   
    final byte[] qual1 = { 0x0, 0x00 };
    final byte[] val1 = { 4 };
    final byte[] qual2 = { 0x0, 0x20 };
    final byte[] val2 = { 5 };
    final byte[] qual3 = { 0x0, 0x30 };
    final byte[] val3 = { 6 };
    storage.addColumn(ROW, MockBase.concatByteArrays(qual1, qual3, qual2), 
        MockBase.concatByteArrays(val1, val3, val2, new byte[] { 0 }));

    final Fsck fsck = new Fsck(tsdb, options);
    fsck.runFullTable();
    assertEquals(1, fsck.kvs_processed.get());
    assertEquals(1, fsck.fixable_compacted_columns.get());
    assertEquals(1, fsck.totalErrors());
    assertEquals(1, fsck.correctable());
    assertArrayEquals(MockBase.concatByteArrays(val1, val3, val2, new byte[] { 0 }), 
        storage.getColumn(ROW, MockBase.concatByteArrays(qual1, qual3, qual2)));
  }
  
  @Test
  public void compactOutOfOrderFix() throws Exception {
    when(options.fix()).thenReturn(true);
    
    final byte[] qual1 = { 0x0, 0x00 };
    final byte[] val1 = { 4 };
    final byte[] qual2 = { 0x0, 0x20 };
    final byte[] val2 = { 5 };
    final byte[] qual3 = { 0x0, 0x30 };
    final byte[] val3 = { 6 };
    storage.addColumn(ROW, MockBase.concatByteArrays(qual1, qual3, qual2), 
        MockBase.concatByteArrays(val1, val3, val2, new byte[] { 0 }));

    final Fsck fsck = new Fsck(tsdb, options);
    fsck.runFullTable();
    assertEquals(1, fsck.kvs_processed.get());
    assertEquals(1, fsck.fixable_compacted_columns.get());
    assertEquals(1, fsck.totalErrors());
    assertEquals(1, fsck.correctable());
    assertArrayEquals(MockBase.concatByteArrays(val1, val2, val3, new byte[] { 0 }), 
        storage.getColumn(ROW, MockBase.concatByteArrays(qual1, qual2, qual3)));
  }
  
  @Test
  public void compactWithoutFix() throws Exception {
    when(options.compact()).thenReturn(true);
    
    final byte[] qual1 = { 0x0, 0x00 };
    final byte[] val1 = { 4 };
    final byte[] qual2 = { 0x0, 0x20 };
    final byte[] val2 = { 5 };
    final byte[] qual3 = { 0x0, 0x30 };
    final byte[] val3 = { 6 };
    storage.addColumn(ROW, qual1, val1);
    storage.addColumn(ROW, qual2, val2);
    storage.addColumn(ROW, qual3, val3);

    final Fsck fsck = new Fsck(tsdb, options);
    fsck.runFullTable();
    assertEquals(3, fsck.kvs_processed.get());
    assertEquals(0, fsck.vle.get());
    assertEquals(0, fsck.totalErrors());
    assertEquals(0, fsck.correctable());
    assertArrayEquals(val1, storage.getColumn(ROW, qual1));
    assertArrayEquals(val2, storage.getColumn(ROW, qual2));
    assertArrayEquals(val3, storage.getColumn(ROW, qual3));
  }
  
  @Test
  public void compactFix() throws Exception {
    when(options.compact()).thenReturn(true);
    when(options.fix()).thenReturn(true);
    
    final byte[] qual1 = { 0x0, 0x00 };
    final byte[] val1 = { 4 };
    final byte[] qual2 = { 0x0, 0x20 };
    final byte[] val2 = { 5 };
    final byte[] qual3 = { 0x0, 0x30 };
    final byte[] val3 = { 6 };
    storage.addColumn(ROW, qual1, val1);
    storage.addColumn(ROW, qual2, val2);
    storage.addColumn(ROW, qual3, val3);

    final Fsck fsck = new Fsck(tsdb, options);
    fsck.runFullTable();
    assertEquals(3, fsck.kvs_processed.get());
    assertEquals(0, fsck.vle.get());
    assertEquals(0, fsck.totalErrors());
    assertEquals(0, fsck.correctable());
    assertArrayEquals(MockBase.concatByteArrays(val1, val2, val3, new byte[] {0}), 
        storage.getColumn(ROW, MockBase.concatByteArrays(qual1, qual2, qual3)));
    assertNull(storage.getColumn(ROW, qual1));
    assertNull(storage.getColumn(ROW, qual2));
    assertNull(storage.getColumn(ROW, qual3));
  }
  
  @Test
  public void compactTwoRowsWithoutFix() throws Exception {
    when(options.compact()).thenReturn(true);
    
    final byte[] qual1 = { 0x0, 0x00 };
    final byte[] val1 = { 4 };
    final byte[] qual2 = { 0x0, 0x20 };
    final byte[] val2 = { 5 };
    final byte[] qual3 = { 0x0, 0x30 };
    final byte[] val3 = { 6 };
    storage.addColumn(ROW, qual1, val1);
    storage.addColumn(ROW, qual2, val2);
    storage.addColumn(ROW2, qual2, val2);
    storage.addColumn(ROW2, qual3, val3);

    final Fsck fsck = new Fsck(tsdb, options);
    fsck.runFullTable();
    assertEquals(4, fsck.kvs_processed.get());
    assertEquals(0, fsck.vle.get());
    assertEquals(0, fsck.totalErrors());
    assertEquals(0, fsck.correctable());
    assertArrayEquals(val1, storage.getColumn(ROW, qual1));
    assertArrayEquals(val2, storage.getColumn(ROW, qual2));
    assertArrayEquals(val2, storage.getColumn(ROW2, qual2));
    assertArrayEquals(val3, storage.getColumn(ROW2, qual3));
  }
  
  @Test
  public void compactTwoRowsFix() throws Exception {
    when(options.compact()).thenReturn(true);
    when(options.fix()).thenReturn(true);
    
    final byte[] qual1 = { 0x0, 0x00 };
    final byte[] val1 = { 4 };
    final byte[] qual2 = { 0x0, 0x20 };
    final byte[] val2 = { 5 };
    final byte[] qual3 = { 0x0, 0x30 };
    final byte[] val3 = { 6 };
    storage.addColumn(ROW, qual1, val1);
    storage.addColumn(ROW, qual2, val2);
    storage.addColumn(ROW2, qual2, val2);
    storage.addColumn(ROW2, qual3, val3);

    final Fsck fsck = new Fsck(tsdb, options);
    fsck.runFullTable();
    assertEquals(4, fsck.kvs_processed.get());
    assertEquals(0, fsck.vle.get());
    assertEquals(0, fsck.totalErrors());
    assertEquals(0, fsck.correctable());
    assertArrayEquals(MockBase.concatByteArrays(val1, val2, new byte[] {0}), 
        storage.getColumn(ROW, MockBase.concatByteArrays(qual1, qual2)));
    assertArrayEquals(MockBase.concatByteArrays(val2, val3, new byte[] {0}), 
        storage.getColumn(ROW2, MockBase.concatByteArrays(qual2, qual3)));
    assertNull(storage.getColumn(ROW, qual1));
    assertNull(storage.getColumn(ROW, qual2));
    assertNull(storage.getColumn(ROW2, qual2));
    assertNull(storage.getColumn(ROW2, qual3));
  }
  
  @Test
  public void badCompactTooShort() throws Exception {
    when(options.fix()).thenReturn(true);
    
    final byte[] qual1 = { 0x0, 0x07 };
    final byte[] val1 = Bytes.fromLong(4L);
    final byte[] qual2 = { 0x0, 0x27 };
    final byte[] val2 = Bytes.fromLong(5L);
    final byte[] qual3 = { 0x0, 0x37 };
    final byte[] val3 = Bytes.fromInt(6);
    storage.addColumn(ROW, MockBase.concatByteArrays(qual1, qual2, qual3), 
        MockBase.concatByteArrays(val1, val2, val3, new byte[] {0}));

    final Fsck fsck = new Fsck(tsdb, options);
    fsck.runFullTable();
    assertEquals(1, fsck.kvs_processed.get());
    assertEquals(1, fsck.bad_compacted_columns.get());
    assertEquals(1, fsck.totalErrors());
    assertEquals(1, fsck.correctable());
    assertArrayEquals(MockBase.concatByteArrays(val1, val2, val3, new byte[] {0}), 
        storage.getColumn(ROW, MockBase.concatByteArrays(qual1, qual2, qual3)));
  }
  
  @Test
  public void badCompactTooShortFix() throws Exception {
    when(options.fix()).thenReturn(true);
    when(options.deleteBadCompacts()).thenReturn(true);
    
    final byte[] qual1 = { 0x0, 0x07 };
    final byte[] val1 = Bytes.fromLong(4L);
    final byte[] qual2 = { 0x0, 0x27 };
    final byte[] val2 = Bytes.fromLong(5L);
    final byte[] qual3 = { 0x0, 0x37 };
    final byte[] val3 = Bytes.fromInt(6);
    storage.addColumn(ROW, MockBase.concatByteArrays(qual1, qual2, qual3), 
        MockBase.concatByteArrays(val1, val2, val3, new byte[] {0}));

    final Fsck fsck = new Fsck(tsdb, options);
    fsck.runFullTable();
    assertEquals(1, fsck.kvs_processed.get());
    assertEquals(1, fsck.bad_compacted_columns.get());
    assertEquals(1, fsck.totalErrors());
    assertEquals(1, fsck.correctable());
    assertEquals(-1, storage.numColumns(ROW));
  }
  
  @Test
<<<<<<< HEAD
  public void compactedMSWSameTS() throws Exception {
    final byte[] qual1 = { (byte) 0xF0, 0x00, 0x00, 0x07 };
    final byte[] val1 = Bytes.fromLong(4L);
    final byte[] qual2 = { (byte) 0xF0, 0x00, 0x02, 0x07 };
    final byte[] val2 = Bytes.fromLong(5L);
    final byte[] qual3 = { (byte) 0xF0, 0x00, 0x04, 0x07 };
    final byte[] val3 = Bytes.fromLong(6L);

    storage.addColumn(ROW, 
        MockBase.concatByteArrays(qual1, qual2, qual3), 
        MockBase.concatByteArrays(val1, val2, val3, new byte[] { 0 }));
    storage.addColumn(ROW, qual3, val3);
    int errors = (Integer)fsck.invoke(null, tsdb, client, 
        "tsdb".getBytes(MockBase.ASCII()), false, new String[] { 
        "1356998400", "1357002000", "sum", "sys.cpu.user" });
    assertEquals(1, errors);
    assertEquals(2, storage.numColumns(ROW));
  }
  
  @Test
  public void compactedWSameTSFix() throws Exception {
=======
  public void badCompactTooLong() throws Exception {
    when(options.fix()).thenReturn(true);
    
>>>>>>> d901cf7c
    final byte[] qual1 = { 0x0, 0x07 };
    final byte[] val1 = Bytes.fromLong(4L);
    final byte[] qual2 = { 0x0, 0x27 };
    final byte[] val2 = Bytes.fromLong(5L);
    final byte[] qual3 = { 0x0, 0x33 };
    final byte[] val3 = Bytes.fromLong(6);
    storage.addColumn(ROW, MockBase.concatByteArrays(qual1, qual2, qual3), 
        MockBase.concatByteArrays(val1, val2, val3, new byte[] {0}));

    final Fsck fsck = new Fsck(tsdb, options);
    fsck.runFullTable();
    assertEquals(1, fsck.kvs_processed.get());
    assertEquals(1, fsck.bad_compacted_columns.get());
    assertEquals(1, fsck.totalErrors());
    assertEquals(1, fsck.correctable());
    assertArrayEquals(MockBase.concatByteArrays(val1, val2, val3, new byte[] {0}), 
        storage.getColumn(ROW, MockBase.concatByteArrays(qual1, qual2, qual3)));
  }
  
  @Test
  public void badCompactTooLongFix() throws Exception {
    when(options.fix()).thenReturn(true);
    when(options.deleteBadCompacts()).thenReturn(true);
    
    final byte[] qual1 = { 0x0, 0x07 };
    final byte[] val1 = Bytes.fromLong(4L);
    final byte[] qual2 = { 0x0, 0x27 };
    final byte[] val2 = Bytes.fromLong(5L);
    final byte[] qual3 = { 0x0, 0x33 };
    final byte[] val3 = Bytes.fromLong(6);
    storage.addColumn(ROW, MockBase.concatByteArrays(qual1, qual2, qual3), 
        MockBase.concatByteArrays(val1, val2, val3, new byte[] {0}));

    final Fsck fsck = new Fsck(tsdb, options);
    fsck.runFullTable();
    assertEquals(1, fsck.kvs_processed.get());
    assertEquals(1, fsck.bad_compacted_columns.get());
    assertEquals(1, fsck.totalErrors());
    assertEquals(1, fsck.correctable());
    assertEquals(-1, storage.numColumns(ROW));
  }
  
  // VLE --------------------------------------------
  
  @Test
  public void integerVle1Byte() throws Exception {
    final byte[] qual1 = { 0x00, 0x00 };
    final byte[] val1 = new byte[] { 1 };
    final byte[] qual2 = { 0x00, 0x27 };
    final byte[] val2 = Bytes.fromLong(2L);
    storage.addColumn(ROW, qual1, val1);
    storage.addColumn(ROW, qual2, val2);
    
    final Fsck fsck = new Fsck(tsdb, options);
    fsck.runFullTable();
    assertEquals(2, fsck.kvs_processed.get());
    assertEquals(0, fsck.totalErrors());
    assertEquals(0, fsck.totalFixed());
    assertEquals(0, fsck.correctable());
    assertEquals(1, fsck.vle.get());
    assertEquals(7, fsck.vle_bytes.get());
    assertArrayEquals(val1, storage.getColumn(ROW, qual1));
    assertArrayEquals(val2, storage.getColumn(ROW, qual2));
  }
  
  @Test
  public void integerVle1ByteFix() throws Exception {
    when(options.fix()).thenReturn(true);
    
    final byte[] qual1 = { 0x00, 0x00 };
    final byte[] val1 = new byte[] { 1 };
    final byte[] qual2 = { 0x00, 0x27 };
    final byte[] val2 = Bytes.fromLong(2L);
    final byte[] fixed_qual2 = { 0x00, 0x20 };
    final byte[] fixed_val2 = new byte[] { 2 };
    storage.addColumn(ROW, qual1, val1);
    storage.addColumn(ROW, qual2, val2);
    
    final Fsck fsck = new Fsck(tsdb, options);
    fsck.runFullTable();
    assertEquals(2, fsck.kvs_processed.get());
    assertEquals(0, fsck.totalErrors());
    assertEquals(0, fsck.totalFixed());
    assertEquals(0, fsck.correctable());
    assertEquals(1, fsck.vle.get());
    assertEquals(7, fsck.vle_bytes.get());
    assertEquals(1, fsck.vle_fixed.get());
    assertArrayEquals(val1, storage.getColumn(ROW, qual1));
    assertNull(storage.getColumn(ROW, qual2));
    assertArrayEquals(fixed_val2, storage.getColumn(ROW, fixed_qual2));
  }
  
  @Test
  public void integerVle1ByteNegative() throws Exception {
    final byte[] qual1 = { 0x00, 0x00 };
    final byte[] val1 = new byte[] { 1 };
    final byte[] qual2 = { 0x00, 0x27 };
    final byte[] val2 = Bytes.fromLong(-2L);
    storage.addColumn(ROW, qual1, val1);
    storage.addColumn(ROW, qual2, val2);
    
    final Fsck fsck = new Fsck(tsdb, options);
    fsck.runFullTable();
    assertEquals(2, fsck.kvs_processed.get());
    assertEquals(0, fsck.totalErrors());
    assertEquals(0, fsck.totalFixed());
    assertEquals(0, fsck.correctable());
    assertEquals(1, fsck.vle.get());
    assertEquals(7, fsck.vle_bytes.get());
    assertArrayEquals(val1, storage.getColumn(ROW, qual1));
    assertArrayEquals(val2, storage.getColumn(ROW, qual2));
  }
  
  @Test
  public void integerVle1ByteNegativeFix() throws Exception {
    when(options.fix()).thenReturn(true);
    
    final byte[] qual1 = { 0x00, 0x00 };
    final byte[] val1 = new byte[] { 1 };
    final byte[] qual2 = { 0x00, 0x27 };
    final byte[] val2 = Bytes.fromLong(-2L);
    final byte[] fixed_qual2 = { 0x00, 0x20 };
    final byte[] fixed_val2 = new byte[] { -2 };
    storage.addColumn(ROW, qual1, val1);
    storage.addColumn(ROW, qual2, val2);
    
    final Fsck fsck = new Fsck(tsdb, options);
    fsck.runFullTable();
    assertEquals(2, fsck.kvs_processed.get());
    assertEquals(0, fsck.totalErrors());
    assertEquals(0, fsck.totalFixed());
    assertEquals(0, fsck.correctable());
    assertEquals(1, fsck.vle.get());
    assertEquals(7, fsck.vle_bytes.get());
    assertEquals(1, fsck.vle_fixed.get());
    assertArrayEquals(val1, storage.getColumn(ROW, qual1));
    assertNull(storage.getColumn(ROW, qual2));
    assertArrayEquals(fixed_val2, storage.getColumn(ROW, fixed_qual2));
  }
  
  @Test
  public void integerVle2Bytes() throws Exception {
    final byte[] qual1 = { 0x00, 0x00 };
    final byte[] val1 = new byte[] { 1 };
    final byte[] qual2 = { 0x00, 0x27 };
    final byte[] val2 = Bytes.fromLong(257L);
    storage.addColumn(ROW, qual1, val1);
    storage.addColumn(ROW, qual2, val2);
    
    final Fsck fsck = new Fsck(tsdb, options);
    fsck.runFullTable();
    assertEquals(2, fsck.kvs_processed.get());
    assertEquals(0, fsck.totalErrors());
    assertEquals(0, fsck.totalFixed());
    assertEquals(0, fsck.correctable());
    assertEquals(1, fsck.vle.get());
    assertEquals(6, fsck.vle_bytes.get());
    assertArrayEquals(val1, storage.getColumn(ROW, qual1));
    assertArrayEquals(val2, storage.getColumn(ROW, qual2));
  }
  
  @Test
  public void integerVle2BytesFix() throws Exception {
    when(options.fix()).thenReturn(true);
    
    final byte[] qual1 = { 0x00, 0x00 };
    final byte[] val1 = new byte[] { 1 };
    final byte[] qual2 = { 0x00, 0x27 };
    final byte[] val2 = Bytes.fromLong(257L);
    final byte[] fixed_qual2 = { 0x00, 0x21 };
    final byte[] fixed_val2 = Bytes.fromShort((short)257);
    storage.addColumn(ROW, qual1, val1);
    storage.addColumn(ROW, qual2, val2);
    
    final Fsck fsck = new Fsck(tsdb, options);
    fsck.runFullTable();
    assertEquals(2, fsck.kvs_processed.get());
    assertEquals(0, fsck.totalErrors());
    assertEquals(0, fsck.totalFixed());
    assertEquals(0, fsck.correctable());
    assertEquals(1, fsck.vle.get());
    assertEquals(6, fsck.vle_bytes.get());
    assertEquals(1, fsck.vle_fixed.get());
    assertArrayEquals(val1, storage.getColumn(ROW, qual1));
    assertNull(storage.getColumn(ROW, qual2));
    assertArrayEquals(fixed_val2, storage.getColumn(ROW, fixed_qual2));
  }
  
  @Test
  public void integerVle2BytesNegative() throws Exception {
    final byte[] qual1 = { 0x00, 0x00 };
    final byte[] val1 = new byte[] { 1 };
    final byte[] qual2 = { 0x00, 0x27 };
    final byte[] val2 = Bytes.fromLong(-257L);
    storage.addColumn(ROW, qual1, val1);
    storage.addColumn(ROW, qual2, val2);
    
    final Fsck fsck = new Fsck(tsdb, options);
    fsck.runFullTable();
    assertEquals(2, fsck.kvs_processed.get());
    assertEquals(0, fsck.totalErrors());
    assertEquals(0, fsck.totalFixed());
    assertEquals(0, fsck.correctable());
    assertEquals(1, fsck.vle.get());
    assertEquals(6, fsck.vle_bytes.get());
    assertArrayEquals(val1, storage.getColumn(ROW, qual1));
    assertArrayEquals(val2, storage.getColumn(ROW, qual2));
  }
  
  @Test
  public void integerVle2BytesNegativeFix() throws Exception {
    when(options.fix()).thenReturn(true);
    
    final byte[] qual1 = { 0x00, 0x00 };
    final byte[] val1 = new byte[] { 1 };
    final byte[] qual2 = { 0x00, 0x27 };
    final byte[] val2 = Bytes.fromLong(-257L);
    final byte[] fixed_qual2 = { 0x00, 0x21 };
    final byte[] fixed_val2 = Bytes.fromShort((short)-257);
    storage.addColumn(ROW, qual1, val1);
    storage.addColumn(ROW, qual2, val2);
    
    final Fsck fsck = new Fsck(tsdb, options);
    fsck.runFullTable();
    assertEquals(2, fsck.kvs_processed.get());
    assertEquals(0, fsck.totalErrors());
    assertEquals(0, fsck.totalFixed());
    assertEquals(0, fsck.correctable());
    assertEquals(1, fsck.vle.get());
    assertEquals(6, fsck.vle_bytes.get());
    assertEquals(1, fsck.vle_fixed.get());
    assertArrayEquals(val1, storage.getColumn(ROW, qual1));
    assertNull(storage.getColumn(ROW, qual2));
    assertArrayEquals(fixed_val2, storage.getColumn(ROW, fixed_qual2));
  }
  
  @Test
  public void integerVle4Bytes() throws Exception {
    final byte[] qual1 = { 0x00, 0x00 };
    final byte[] val1 = new byte[] { 1 };
    final byte[] qual2 = { 0x00, 0x27 };
    final byte[] val2 = Bytes.fromLong(65537L);
    storage.addColumn(ROW, qual1, val1);
    storage.addColumn(ROW, qual2, val2);
    
    final Fsck fsck = new Fsck(tsdb, options);
    fsck.runFullTable();
    assertEquals(2, fsck.kvs_processed.get());
    assertEquals(0, fsck.totalErrors());
    assertEquals(0, fsck.totalFixed());
    assertEquals(0, fsck.correctable());
    assertEquals(1, fsck.vle.get());
    assertEquals(4, fsck.vle_bytes.get());
    assertArrayEquals(val1, storage.getColumn(ROW, qual1));
    assertArrayEquals(val2, storage.getColumn(ROW, qual2));
  }
  
  @Test
  public void integerVle4BytesFix() throws Exception {
    when(options.fix()).thenReturn(true);
    
    final byte[] qual1 = { 0x00, 0x00 };
    final byte[] val1 = new byte[] { 1 };
    final byte[] qual2 = { 0x00, 0x27 };
    final byte[] val2 = Bytes.fromLong(65537L);
    final byte[] fixed_qual2 = { 0x00, 0x23 };
    final byte[] fixed_val2 = Bytes.fromInt(65537);
    storage.addColumn(ROW, qual1, val1);
    storage.addColumn(ROW, qual2, val2);
    
    final Fsck fsck = new Fsck(tsdb, options);
    fsck.runFullTable();
    assertEquals(2, fsck.kvs_processed.get());
    assertEquals(0, fsck.totalErrors());
    assertEquals(0, fsck.totalFixed());
    assertEquals(0, fsck.correctable());
    assertEquals(1, fsck.vle.get());
    assertEquals(4, fsck.vle_bytes.get());
    assertEquals(1, fsck.vle_fixed.get());
    assertArrayEquals(val1, storage.getColumn(ROW, qual1));
    assertNull(storage.getColumn(ROW, qual2));
    assertArrayEquals(fixed_val2, storage.getColumn(ROW, fixed_qual2));
  }
  
  @Test
  public void integerVle4BytesNegative() throws Exception {
    final byte[] qual1 = { 0x00, 0x00 };
    final byte[] val1 = new byte[] { 1 };
    final byte[] qual2 = { 0x00, 0x27 };
    final byte[] val2 = Bytes.fromLong(-65537L);
    storage.addColumn(ROW, qual1, val1);
    storage.addColumn(ROW, qual2, val2);
    
    final Fsck fsck = new Fsck(tsdb, options);
    fsck.runFullTable();
    assertEquals(2, fsck.kvs_processed.get());
    assertEquals(0, fsck.totalErrors());
    assertEquals(0, fsck.totalFixed());
    assertEquals(0, fsck.correctable());
    assertEquals(1, fsck.vle.get());
    assertEquals(4, fsck.vle_bytes.get());
    assertArrayEquals(val1, storage.getColumn(ROW, qual1));
    assertArrayEquals(val2, storage.getColumn(ROW, qual2));
  }
  
  @Test
  public void integerVle4BytesNegativeFix() throws Exception {
    when(options.fix()).thenReturn(true);
    
    final byte[] qual1 = { 0x00, 0x00 };
    final byte[] val1 = new byte[] { 1 };
    final byte[] qual2 = { 0x00, 0x27 };
    final byte[] val2 = Bytes.fromLong(-65537L);
    final byte[] fixed_qual2 = { 0x00, 0x23 };
    final byte[] fixed_val2 = Bytes.fromInt(-65537);
    storage.addColumn(ROW, qual1, val1);
    storage.addColumn(ROW, qual2, val2);
    
    final Fsck fsck = new Fsck(tsdb, options);
    fsck.runFullTable();
    assertEquals(2, fsck.kvs_processed.get());
    assertEquals(0, fsck.totalErrors());
    assertEquals(0, fsck.totalFixed());
    assertEquals(0, fsck.correctable());
    assertEquals(1, fsck.vle.get());
    assertEquals(4, fsck.vle_bytes.get());
    assertEquals(1, fsck.vle_fixed.get());
    assertArrayEquals(val1, storage.getColumn(ROW, qual1));
    assertNull(storage.getColumn(ROW, qual2));
    assertArrayEquals(fixed_val2, storage.getColumn(ROW, fixed_qual2));
  }
  
  @Test
  public void compactedVLE() throws Exception {
    final byte[] qual1 = { 0x0, 0x07 };
    final byte[] val1 = Bytes.fromLong(4L);
    final byte[] qual2 = { 0x0, 0x27 };
    final byte[] val2 = Bytes.fromLong(5L);
    storage.addColumn(ROW, 
        MockBase.concatByteArrays(qual1, qual2), 
        MockBase.concatByteArrays(val1, val2, new byte[] { 0 }));

    final Fsck fsck = new Fsck(tsdb, options);
    fsck.runFullTable();
    assertEquals(1, fsck.kvs_processed.get());
    assertEquals(2, fsck.vle.get());
    assertEquals(0, fsck.totalErrors());
    assertEquals(0, fsck.correctable());
    assertArrayEquals(MockBase.concatByteArrays(val1, val2, new byte[] { 0 }), 
        storage.getColumn(ROW, MockBase.concatByteArrays(qual1, qual2)));
  }
  
  @Test
<<<<<<< HEAD
  public void compactedMSWSameTSFix() throws Exception {
=======
  public void compactedVLEFix() throws Exception {
    when(options.fix()).thenReturn(true);
    
    final byte[] qual1 = { 0x0, 0x07 };
    final byte[] val1 = Bytes.fromLong(4L);
    final byte[] qual2 = { 0x0, 0x27 };
    final byte[] val2 = Bytes.fromLong(5L);
    storage.addColumn(ROW, 
        MockBase.concatByteArrays(qual1, qual2), 
        MockBase.concatByteArrays(val1, val2, new byte[] { 0 }));
    final byte[] compacted_qual = { 0x0, 0x0, 0x0, 0x20 };
    final byte[] compacted_value = { 0x4, 0x5, 0x0 };
    final Fsck fsck = new Fsck(tsdb, options);
    fsck.runFullTable();
    assertEquals(1, fsck.kvs_processed.get());
    assertEquals(2, fsck.vle.get());
    assertEquals(0, fsck.totalErrors());
    assertEquals(0, fsck.correctable());
    assertNull(storage.getColumn(ROW, MockBase.concatByteArrays(qual1, qual2)));
    assertArrayEquals(compacted_value, 
        storage.getColumn(ROW, compacted_qual));
  }
  
  @Test
  public void compactFixWithVLE() throws Exception {
    when(options.compact()).thenReturn(true);
    when(options.fix()).thenReturn(true);
    
>>>>>>> d901cf7c
    final byte[] qual1 = { 0x0, 0x07 };
    final byte[] val1 = Bytes.fromLong(4L);
    final byte[] qual2 = { 0x0, 0x27 };
    final byte[] val2 = Bytes.fromLong(5L);
    final byte[] qual3 = { 0x0, 0x37 };
    final byte[] val3 = Bytes.fromLong(6L);
<<<<<<< HEAD

    storage.addColumn(ROW, 
        MockBase.concatByteArrays(qual1, qual2, qual3), 
        MockBase.concatByteArrays(val1, val2, val3, new byte[] { 0 }));
    storage.addColumn(ROW, qual3, val3);
    int errors = (Integer)fsck.invoke(null, tsdb, client, 
        "tsdb".getBytes(MockBase.ASCII()), true, new String[] { 
        "1356998400", "1357002000", "sum", "sys.cpu.user" });
    assertEquals(1, errors);
    assertEquals(1, storage.numColumns(ROW));
  }
=======
    storage.addColumn(ROW, qual1, val1);
    storage.addColumn(ROW, qual2, val2);
    storage.addColumn(ROW, qual3, val3);
    final byte[] vle_qual = { 0x0, 0x0, 0x0, 0x20, 0x0, 0x30 };
    final byte[] vle_value = { 0x04, 0x05, 0x06, 0x0 };
    
    final Fsck fsck = new Fsck(tsdb, options);
    fsck.runFullTable();
    assertEquals(3, fsck.kvs_processed.get());
    assertEquals(3, fsck.vle.get());
    assertEquals(0, fsck.totalErrors());
    assertEquals(0, fsck.correctable());
    assertArrayEquals(vle_value, storage.getColumn(ROW, vle_qual));
    assertNull(storage.getColumn(ROW, qual1));
    assertNull(storage.getColumn(ROW, qual2));
    assertNull(storage.getColumn(ROW, qual3));
  }
  
  // DUPLICATE DATA POINTS ---------------------------------
  
  @Test
  public void dupesSinglesSeconds() throws Exception {    
    final byte[] qual1 = { 0x00, 0x00 };
    final byte[] val1 = { 4 };
    final byte[] qual2 = { 0x00, 0x0B };
    final byte[] val2 = Bytes.fromInt(Float.floatToRawIntBits(500.8F));
    final byte[] qual3 = { 0x00, 0x20 };
    final byte[] val3 = { 5 };
    storage.addColumn(ROW, qual1, val1);
    storage.addColumn(ROW, qual2, val2);
    storage.addColumn(ROW, qual3, val3);
    
    final Fsck fsck = new Fsck(tsdb, options);
    fsck.runFullTable();
    assertEquals(3, fsck.kvs_processed.get());
    assertEquals(2, fsck.duplicates.get());
    assertEquals(2, fsck.totalErrors());
    assertEquals(2, fsck.correctable());
    assertArrayEquals(val1, storage.getColumn(ROW, qual1));
    assertArrayEquals(val2, storage.getColumn(ROW, qual2));
    assertArrayEquals(val3, storage.getColumn(ROW, qual3));
  }
  
  @Test
  public void dupesSinglesSecondsFix() throws Exception {
    when(options.fix()).thenReturn(true);
    when(options.resolveDupes()).thenReturn(true);
    
    final byte[] qual1 = { 0x00, 0x00 };
    final byte[] val1 = { 4 };
    final byte[] qual2 = { 0x00, 0x0B };
    final byte[] val2 = Bytes.fromInt(Float.floatToRawIntBits(500.8F));
    final byte[] qual3 = { 0x00, 0x20 };
    final byte[] val3 = { 5 };
    storage.addColumn(ROW, qual1, val1);
    storage.addColumn(ROW, qual2, val2);
    storage.addColumn(ROW, qual3, val3);
    
    final Fsck fsck = new Fsck(tsdb, options);
    fsck.runFullTable();
    assertEquals(3, fsck.kvs_processed.get());
    assertEquals(2, fsck.duplicates.get());
    assertEquals(2, fsck.totalErrors());
    assertEquals(2, fsck.correctable());
    assertArrayEquals(val1, storage.getColumn(ROW, qual1));
    assertNull(storage.getColumn(ROW, qual2));
    assertArrayEquals(val3, storage.getColumn(ROW, qual3));
  }
  
  @Test
  public void dupesSinglesSecondsLWW() throws Exception {
    when(options.lastWriteWins()).thenReturn(true);
    
    final byte[] qual1 = { 0x00, 0x00 };
    final byte[] val1 = { 4 };
    final byte[] qual2 = { 0x00, 0x0B };
    final byte[] val2 = Bytes.fromInt(Float.floatToRawIntBits(500.8F));
    final byte[] qual3 = { 0x00, 0x20 };
    final byte[] val3 = { 5 };
    storage.addColumn(ROW, qual1, val1);
    storage.addColumn(ROW, qual2, val2);
    storage.addColumn(ROW, qual3, val3);
    
    final Fsck fsck = new Fsck(tsdb, options);
    fsck.runFullTable();
    assertEquals(3, fsck.kvs_processed.get());
    assertEquals(2, fsck.duplicates.get());
    assertEquals(2, fsck.totalErrors());
    assertEquals(2, fsck.correctable());
    assertArrayEquals(val1, storage.getColumn(ROW, qual1));
    assertArrayEquals(val2, storage.getColumn(ROW, qual2));
    assertArrayEquals(val3, storage.getColumn(ROW, qual3));
  }
  
  @Test
  public void dupesSinglesSecondsLWWFix() throws Exception {
    when(options.lastWriteWins()).thenReturn(true);
    when(options.fix()).thenReturn(true);
    when(options.resolveDupes()).thenReturn(true);
    
    final byte[] qual1 = { 0x00, 0x00 };
    final byte[] val1 = { 4 };
    final byte[] qual2 = { 0x00, 0x0B };
    final byte[] val2 = Bytes.fromInt(Float.floatToRawIntBits(500.8F));
    final byte[] qual3 = { 0x00, 0x20 };
    final byte[] val3 = { 5 };
    storage.addColumn(ROW, qual1, val1);
    storage.addColumn(ROW, qual2, val2);
    storage.addColumn(ROW, qual3, val3);
    
    final Fsck fsck = new Fsck(tsdb, options);
    fsck.runFullTable();
    assertEquals(3, fsck.kvs_processed.get());
    assertEquals(2, fsck.duplicates.get());
    assertEquals(2, fsck.totalErrors());
    assertEquals(2, fsck.correctable());
    assertNull(storage.getColumn(ROW, qual1));
    assertArrayEquals(val2, storage.getColumn(ROW, qual2));
    assertArrayEquals(val3, storage.getColumn(ROW, qual3));
  }
  
  @Test
  public void dupeTimestampsMultipleSinglesSeconds() throws Exception {
    final byte[] qual1 = { 0x00, 0x07 };
    final byte[] val1 = Bytes.fromLong(4L);
    final byte[] qual2 = { 0x00, 0x0B };
    final byte[] val2 = Bytes.fromInt(Float.floatToRawIntBits(500.8F));
    final byte[] qual3 = { 0x00, 0x03 };
    final byte[] val3 = Bytes.fromInt(42);
    final byte[] qual4 = { 0x00, 0x01 };
    final byte[] val4 = Bytes.fromShort((short)24);
    final byte[] qual5 = { 0x00, 0x21 };
    final byte[] val5 = Bytes.fromShort((short)24);
    storage.addColumn(ROW, qual1, val1);
    storage.addColumn(ROW, qual2, val2);
    storage.addColumn(ROW, qual3, val3);
    storage.addColumn(ROW, qual4, val4);
    storage.addColumn(ROW, qual5, val5);
    
    final Fsck fsck = new Fsck(tsdb, options);
    fsck.runFullTable();
    assertEquals(5, fsck.kvs_processed.get());
    assertEquals(4, fsck.duplicates.get());
    assertEquals(4, fsck.totalErrors());
    assertEquals(4, fsck.correctable());
    assertArrayEquals(val1, storage.getColumn(ROW, qual1));
    assertArrayEquals(val2, storage.getColumn(ROW, qual2));
    assertArrayEquals(val3, storage.getColumn(ROW, qual3));
    assertArrayEquals(val4, storage.getColumn(ROW, qual4));
    assertArrayEquals(val5, storage.getColumn(ROW, qual5));
  }
  
  @Test
  public void dupeTimestampsMultipleSinglesSecondsFix() throws Exception {
    when(options.fix()).thenReturn(true);
    when(options.resolveDupes()).thenReturn(true);
    
    final byte[] qual1 = { 0x00, 0x00 };
    final byte[] val1 = { 4 };
    final byte[] qual2 = { 0x00, 0x0B };
    final byte[] val2 = Bytes.fromInt(Float.floatToRawIntBits(500.8F));
    final byte[] qual3 = { 0x00, 0x03 };
    final byte[] val3 = Bytes.fromInt(42);
    final byte[] qual4 = { 0x00, 0x01 };
    final byte[] val4 = Bytes.fromShort((short)24);
    final byte[] qual5 = { 0x00, 0x21 };
    final byte[] val5 = Bytes.fromShort((short)24);
    storage.addColumn(ROW, qual1, val1);
    storage.addColumn(ROW, qual2, val2);
    storage.addColumn(ROW, qual3, val3);
    storage.addColumn(ROW, qual4, val4);
    storage.addColumn(ROW, qual5, val5);
    
    final Fsck fsck = new Fsck(tsdb, options);
    fsck.runFullTable();
    assertEquals(5, fsck.kvs_processed.get());
    assertEquals(4, fsck.duplicates.get());
    assertEquals(4, fsck.totalErrors());
    assertEquals(4, fsck.correctable());
    assertArrayEquals(val1, storage.getColumn(ROW, qual1));
    assertNull(storage.getColumn(ROW, qual2));
    assertNull(storage.getColumn(ROW, qual3));
    assertNull(storage.getColumn(ROW, qual4));
    assertArrayEquals(val5, storage.getColumn(ROW, qual5));
  }
  
  @Test
  public void dupeTimestampsMultipleSinglesSecondsLWW() throws Exception {
    when(options.lastWriteWins()).thenReturn(true);
    
    final byte[] qual1 = { 0x00, 0x07 };
    final byte[] val1 = Bytes.fromLong(4L);
    final byte[] qual2 = { 0x00, 0x0B };
    final byte[] val2 = Bytes.fromInt(Float.floatToRawIntBits(500.8F));
    final byte[] qual3 = { 0x00, 0x03 };
    final byte[] val3 = Bytes.fromInt(42);
    final byte[] qual4 = { 0x00, 0x01 };
    final byte[] val4 = Bytes.fromShort((short)24);
    final byte[] qual5 = { 0x00, 0x21 };
    final byte[] val5 = Bytes.fromShort((short)24);
    storage.addColumn(ROW, qual1, val1);
    storage.addColumn(ROW, qual2, val2);
    storage.addColumn(ROW, qual3, val3);
    storage.addColumn(ROW, qual4, val4);
    storage.addColumn(ROW, qual5, val5);
    
    final Fsck fsck = new Fsck(tsdb, options);
    fsck.runFullTable();
    assertEquals(5, fsck.kvs_processed.get());
    assertEquals(4, fsck.duplicates.get());
    assertEquals(4, fsck.totalErrors());
    assertEquals(4, fsck.correctable());
    assertArrayEquals(val1, storage.getColumn(ROW, qual1));
    assertArrayEquals(val2, storage.getColumn(ROW, qual2));
    assertArrayEquals(val3, storage.getColumn(ROW, qual3));
    assertArrayEquals(val4, storage.getColumn(ROW, qual4));
    assertArrayEquals(val5, storage.getColumn(ROW, qual5));
  }
  
  @Test
  public void dupeTimestampsMultipleSinglesSecondsLWWFix() throws Exception {
    when(options.lastWriteWins()).thenReturn(true);
    when(options.fix()).thenReturn(true);
    when(options.resolveDupes()).thenReturn(true);
    
    final byte[] qual1 = { 0x00, 0x07 };
    final byte[] val1 = Bytes.fromLong(4L);
    final byte[] qual2 = { 0x00, 0x0B };
    final byte[] val2 = Bytes.fromInt(Float.floatToRawIntBits(500.8F));
    final byte[] qual3 = { 0x00, 0x03 };
    final byte[] val3 = Bytes.fromInt(42);
    final byte[] qual4 = { 0x00, 0x01 };
    final byte[] val4 = Bytes.fromShort((short)24);
    final byte[] qual5 = { 0x00, 0x21 };
    final byte[] val5 = Bytes.fromShort((short)24);
    storage.addColumn(ROW, qual1, val1);
    storage.addColumn(ROW, qual2, val2);
    storage.addColumn(ROW, qual3, val3);
    storage.addColumn(ROW, qual4, val4);
    storage.addColumn(ROW, qual5, val5);
    
    final Fsck fsck = new Fsck(tsdb, options);
    fsck.runFullTable();
    assertEquals(5, fsck.kvs_processed.get());
    assertEquals(4, fsck.duplicates.get());
    assertEquals(4, fsck.totalErrors());
    assertEquals(4, fsck.correctable());
    assertNull(storage.getColumn(ROW, qual1));
    assertNull(storage.getColumn(ROW, qual2));
    assertNull(storage.getColumn(ROW, qual3));
    assertArrayEquals(val4, storage.getColumn(ROW, qual4));
    assertArrayEquals(val5, storage.getColumn(ROW, qual5));
  }
  
  @Test
  public void dupeSinglesTimestampsMs() throws Exception {
    final byte[] qual1 = { (byte) 0xF0, 0x00, 0x00, 0x00 };
    final byte[] val1 = { 4 };
    final byte[] qual2 = { (byte) 0xF0, 0x00, 0x02, 0x00 };
    final byte[] val2 = { 5 };
    final byte[] qual3 = { (byte) 0xF0, 0x00, 0x02, 0x0B };
    final byte[] val3 = Bytes.fromInt(Float.floatToRawIntBits(500.8F));
    storage.addColumn(ROW, qual1, val1);
    storage.addColumn(ROW, qual2, val2);
    storage.addColumn(ROW, qual3, val3);
    
    final Fsck fsck = new Fsck(tsdb, options);
    fsck.runFullTable();
    assertEquals(3, fsck.kvs_processed.get());
    assertEquals(2, fsck.duplicates.get());
    assertEquals(2, fsck.totalErrors());
    assertEquals(2, fsck.correctable());
    assertArrayEquals(val1, storage.getColumn(ROW, qual1));
    assertArrayEquals(val2, storage.getColumn(ROW, qual2));
    assertArrayEquals(val3, storage.getColumn(ROW, qual3));
  }

  @Test
  public void dupeSinglesTimestampsMsFix() throws Exception {
    when(options.fix()).thenReturn(true);
    when(options.resolveDupes()).thenReturn(true);
    
    final byte[] qual1 = { (byte) 0xF0, 0x00, 0x00, 0x00 };
    final byte[] val1 = { 4 };
    final byte[] qual2 = { (byte) 0xF0, 0x00, 0x02, 0x00 };
    final byte[] val2 = { 5 };
    final byte[] qual3 = { (byte) 0xF0, 0x00, 0x02, 0x0B };
    final byte[] val3 = Bytes.fromInt(Float.floatToRawIntBits(500.8F));
    storage.addColumn(ROW, qual1, val1);
    storage.addColumn(ROW, qual2, val2);
    storage.addColumn(ROW, qual3, val3);
    
    final Fsck fsck = new Fsck(tsdb, options);
    fsck.runFullTable();
    assertEquals(3, fsck.kvs_processed.get());
    assertEquals(2, fsck.duplicates.get());
    assertEquals(2, fsck.totalErrors());
    assertEquals(2, fsck.correctable());
    assertArrayEquals(val1, storage.getColumn(ROW, qual1));
    assertArrayEquals(val2, storage.getColumn(ROW, qual2));
    assertNull(storage.getColumn(ROW, qual3));
  }
  
  @Test
  public void dupeSinglesTimestampsMsLWW() throws Exception {
    when(options.lastWriteWins()).thenReturn(true);
    
    final byte[] qual1 = { (byte) 0xF0, 0x00, 0x00, 0x00 };
    final byte[] val1 = { 4 };
    final byte[] qual2 = { (byte) 0xF0, 0x00, 0x02, 0x00 };
    final byte[] val2 = { 5 };
    final byte[] qual3 = { (byte) 0xF0, 0x00, 0x02, 0x0B };
    final byte[] val3 = Bytes.fromInt(Float.floatToRawIntBits(500.8F));
    storage.addColumn(ROW, qual1, val1);
    storage.addColumn(ROW, qual2, val2);
    storage.addColumn(ROW, qual3, val3);
    
    final Fsck fsck = new Fsck(tsdb, options);
    fsck.runFullTable();
    assertEquals(3, fsck.kvs_processed.get());
    assertEquals(2, fsck.duplicates.get());
    assertEquals(2, fsck.totalErrors());
    assertEquals(2, fsck.correctable());
    assertArrayEquals(val1, storage.getColumn(ROW, qual1));
    assertArrayEquals(val2, storage.getColumn(ROW, qual2));
    assertArrayEquals(val3, storage.getColumn(ROW, qual3));
  }
  
  @Test
  public void dupeSinglesTimestampsMsFixLWW() throws Exception {
    when(options.fix()).thenReturn(true);
    when(options.resolveDupes()).thenReturn(true);
    when(options.lastWriteWins()).thenReturn(true);
    
    final byte[] qual1 = { (byte) 0xF0, 0x00, 0x00, 0x00 };
    final byte[] val1 = { 4 };
    final byte[] qual2 = { (byte) 0xF0, 0x00, 0x02, 0x00 };
    final byte[] val2 = { 5 };
    final byte[] qual3 = { (byte) 0xF0, 0x00, 0x02, 0x0B };
    final byte[] val3 = Bytes.fromInt(Float.floatToRawIntBits(500.8F));
    storage.addColumn(ROW, qual1, val1);
    storage.addColumn(ROW, qual2, val2);
    storage.addColumn(ROW, qual3, val3);
    
    final Fsck fsck = new Fsck(tsdb, options);
    fsck.runFullTable();
    assertEquals(3, fsck.kvs_processed.get());
    assertEquals(2, fsck.duplicates.get());
    assertEquals(2, fsck.totalErrors());
    assertEquals(2, fsck.correctable());
    assertArrayEquals(val1, storage.getColumn(ROW, qual1));
    assertNull(storage.getColumn(ROW, qual2));
    assertArrayEquals(val3, storage.getColumn(ROW, qual3));
  }
  
  @Test
  public void dupeTimestampsMultipleSinglesMs() throws Exception {
    final byte[] qual1 = { (byte) 0xF0, 0x00, 0x00, 0x00 };
    final byte[] val1 = { 4 };
    final byte[] qual2 = { (byte) 0xF0, 0x00, 0x02, 0x00 };
    final byte[] val2 = { 5 };
    final byte[] qual3 = { (byte) 0xF0, 0x00, 0x02, 0x03 };
    final byte[] val3 = Bytes.fromInt(6);
    final byte[] qual4 = { (byte) 0xF0, 0x00, 0x02, 0x01 };
    final byte[] val4 = Bytes.fromShort((short)7);
    final byte[] qual5 = { (byte) 0xF0, 0x00, 0x03, 0x00 };
    final byte[] val5 = { 8 };
    storage.addColumn(ROW, qual1, val1);
    storage.addColumn(ROW, qual2, val2);
    storage.addColumn(ROW, qual3, val3);
    storage.addColumn(ROW, qual4, val4);
    storage.addColumn(ROW, qual5, val5);
    
    final Fsck fsck = new Fsck(tsdb, options);
    fsck.runFullTable();
    assertEquals(5, fsck.kvs_processed.get());
    assertEquals(3, fsck.duplicates.get());
    assertEquals(3, fsck.totalErrors());
    assertEquals(3, fsck.correctable());
    assertArrayEquals(val1, storage.getColumn(ROW, qual1));
    assertArrayEquals(val2, storage.getColumn(ROW, qual2));
    assertArrayEquals(val3, storage.getColumn(ROW, qual3));
    assertArrayEquals(val4, storage.getColumn(ROW, qual4));
    assertArrayEquals(val5, storage.getColumn(ROW, qual5));
  }
  
  @Test
  public void dupeTimestampsMultipleSinglesMsFix() throws Exception {
    when(options.fix()).thenReturn(true);
    when(options.resolveDupes()).thenReturn(true);
    
    final byte[] qual1 = { (byte) 0xF0, 0x00, 0x00, 0x00 };
    final byte[] val1 = { 4 };
    final byte[] qual2 = { (byte) 0xF0, 0x00, 0x02, 0x00 };
    final byte[] val2 = { 5 };
    final byte[] qual3 = { (byte) 0xF0, 0x00, 0x02, 0x03 };
    final byte[] val3 = Bytes.fromInt(6);
    final byte[] qual4 = { (byte) 0xF0, 0x00, 0x02, 0x01 };
    final byte[] val4 = Bytes.fromShort((short)7);
    final byte[] qual5 = { (byte) 0xF0, 0x00, 0x03, 0x00 };
    final byte[] val5 = { 8 };
    storage.addColumn(ROW, qual1, val1);
    storage.addColumn(ROW, qual2, val2);
    storage.addColumn(ROW, qual3, val3);
    storage.addColumn(ROW, qual4, val4);
    storage.addColumn(ROW, qual5, val5);
    
    final Fsck fsck = new Fsck(tsdb, options);
    fsck.runFullTable();
    assertEquals(5, fsck.kvs_processed.get());
    assertEquals(3, fsck.duplicates.get());
    assertEquals(3, fsck.totalErrors());
    assertEquals(3, fsck.correctable());
    assertArrayEquals(val1, storage.getColumn(ROW, qual1));
    assertArrayEquals(val2, storage.getColumn(ROW, qual2));
    assertNull(storage.getColumn(ROW, qual3));
    assertNull(storage.getColumn(ROW, qual4));
    assertArrayEquals(val5, storage.getColumn(ROW, qual5));
  }
  
  @Test
  public void dupeTimestampsMultipleSinglesMsLWW() throws Exception {
    when(options.lastWriteWins()).thenReturn(true);
    
    final byte[] qual1 = { (byte) 0xF0, 0x00, 0x00, 0x00 };
    final byte[] val1 = { 4 };
    final byte[] qual2 = { (byte) 0xF0, 0x00, 0x02, 0x00 };
    final byte[] val2 = { 5 };
    final byte[] qual3 = { (byte) 0xF0, 0x00, 0x02, 0x03 };
    final byte[] val3 = Bytes.fromInt(6);
    final byte[] qual4 = { (byte) 0xF0, 0x00, 0x02, 0x01 };
    final byte[] val4 = Bytes.fromShort((short)7);
    final byte[] qual5 = { (byte) 0xF0, 0x00, 0x03, 0x00 };
    final byte[] val5 = { 8 };
    storage.addColumn(ROW, qual1, val1);
    storage.addColumn(ROW, qual2, val2);
    storage.addColumn(ROW, qual3, val3);
    storage.addColumn(ROW, qual4, val4);
    storage.addColumn(ROW, qual5, val5);
    
    final Fsck fsck = new Fsck(tsdb, options);
    fsck.runFullTable();
    assertEquals(5, fsck.kvs_processed.get());
    assertEquals(3, fsck.duplicates.get());
    assertEquals(3, fsck.totalErrors());
    assertEquals(3, fsck.correctable());
    assertArrayEquals(val1, storage.getColumn(ROW, qual1));
    assertArrayEquals(val2, storage.getColumn(ROW, qual2));
    assertArrayEquals(val3, storage.getColumn(ROW, qual3));
    assertArrayEquals(val4, storage.getColumn(ROW, qual4));
    assertArrayEquals(val5, storage.getColumn(ROW, qual5));
  }
  
  @Test
  public void dupeTimestampsMultipleSinglesMsLWWFix() throws Exception {
    when(options.fix()).thenReturn(true);
    when(options.resolveDupes()).thenReturn(true);
    when(options.lastWriteWins()).thenReturn(true);
    
    final byte[] qual1 = { (byte) 0xF0, 0x00, 0x00, 0x00 };
    final byte[] val1 = { 4 };
    final byte[] qual2 = { (byte) 0xF0, 0x00, 0x02, 0x00 };
    final byte[] val2 = { 5 };
    final byte[] qual3 = { (byte) 0xF0, 0x00, 0x02, 0x03 };
    final byte[] val3 = Bytes.fromInt(6);
    final byte[] qual4 = { (byte) 0xF0, 0x00, 0x02, 0x01 };
    final byte[] val4 = Bytes.fromShort((short)7);
    final byte[] qual5 = { (byte) 0xF0, 0x00, 0x03, 0x00 };
    final byte[] val5 = { 8 };
    storage.addColumn(ROW, qual1, val1);
    storage.addColumn(ROW, qual2, val2);
    storage.addColumn(ROW, qual3, val3);
    storage.addColumn(ROW, qual4, val4);
    storage.addColumn(ROW, qual5, val5);
    
    final Fsck fsck = new Fsck(tsdb, options);
    fsck.runFullTable();
    assertEquals(5, fsck.kvs_processed.get());
    assertEquals(3, fsck.duplicates.get());
    assertEquals(3, fsck.totalErrors());
    assertEquals(3, fsck.correctable());
    assertArrayEquals(val1, storage.getColumn(ROW, qual1));
    assertNull(storage.getColumn(ROW, qual2));
    assertNull(storage.getColumn(ROW, qual3));
    assertArrayEquals(val4, storage.getColumn(ROW, qual4));
    assertArrayEquals(val5, storage.getColumn(ROW, qual5));
  }
  
  @Test
  public void dupesSinglesMixed() throws Exception {    
    final byte[] qual1 = { 0x00, 0x07 };
    final byte[] val1 = Bytes.fromLong(4L);
    final byte[] qual2 = { (byte) 0xF0, 0x01, (byte) 0xF4, 0x07 };
    final byte[] val2 = Bytes.fromLong(5L);
    final byte[] qual3 = { 0x00, 0x27 };
    final byte[] val3 = Bytes.fromLong(6L);
    storage.addColumn(ROW, qual1, val1);
    storage.addColumn(ROW, qual2, val2);
    storage.addColumn(ROW, qual3, val3);
    
    final Fsck fsck = new Fsck(tsdb, options);
    fsck.runFullTable();
    assertEquals(3, fsck.kvs_processed.get());
    assertEquals(2, fsck.duplicates.get());
    assertEquals(2, fsck.totalErrors());
    assertEquals(2, fsck.correctable());
    assertArrayEquals(val1, storage.getColumn(ROW, qual1));
    assertArrayEquals(val2, storage.getColumn(ROW, qual2));
    assertArrayEquals(val3, storage.getColumn(ROW, qual3));
  }
  
  @Test
  public void dupesSinglesMixedFix() throws Exception {
    when(options.fix()).thenReturn(true);
    when(options.resolveDupes()).thenReturn(true);
    
    final byte[] qual1 = { 0x00, 0x00 };
    final byte[] val1 = { 4 };
    final byte[] qual2 = { (byte) 0xF0, 0x01, (byte) 0xF4, 0x00 };
    final byte[] val2 = { 5 };
    final byte[] qual3 = { 0x00, 0x23 };
    final byte[] val3 = Bytes.fromInt(6);
    storage.addColumn(ROW, qual1, val1);
    storage.addColumn(ROW, qual2, val2);
    storage.addColumn(ROW, qual3, val3);
    
    final Fsck fsck = new Fsck(tsdb, options);
    fsck.runFullTable();
    assertEquals(3, fsck.kvs_processed.get());
    assertEquals(2, fsck.duplicates.get());
    assertEquals(2, fsck.totalErrors());
    assertEquals(2, fsck.correctable());
    assertArrayEquals(val1, storage.getColumn(ROW, qual1));
    assertArrayEquals(val2, storage.getColumn(ROW, qual2));
    assertNull(storage.getColumn(ROW, qual3));
  }
  
  @Test
  public void dupesSinglesMixedLWW() throws Exception {
    when(options.lastWriteWins()).thenReturn(true);
    
    final byte[] qual1 = { 0x00, 0x00 };
    final byte[] val1 = { 4 };
    final byte[] qual2 = { (byte) 0xF0, 0x01, (byte) 0xF4, 0x00 };
    final byte[] val2 = { 5 };
    final byte[] qual3 = { 0x00, 0x23 };
    final byte[] val3 = Bytes.fromInt(6);
    storage.addColumn(ROW, qual1, val1);
    storage.addColumn(ROW, qual2, val2);
    storage.addColumn(ROW, qual3, val3);
    
    final Fsck fsck = new Fsck(tsdb, options);
    fsck.runFullTable();
    assertEquals(3, fsck.kvs_processed.get());
    assertEquals(2, fsck.duplicates.get());
    assertEquals(2, fsck.totalErrors());
    assertEquals(2, fsck.correctable());
    assertArrayEquals(val1, storage.getColumn(ROW, qual1));
    assertArrayEquals(val2, storage.getColumn(ROW, qual2));
    assertArrayEquals(val3, storage.getColumn(ROW, qual3));
  }
  
  @Test
  public void dupesSinglesMixedLWWFix() throws Exception {
    when(options.fix()).thenReturn(true);
    when(options.resolveDupes()).thenReturn(true);
    when(options.lastWriteWins()).thenReturn(true);
    
    final byte[] qual1 = { 0x00, 0x00 };
    final byte[] val1 = { 4 };
    final byte[] qual2 = { (byte) 0xF0, 0x01, (byte) 0xF4, 0x00 };
    final byte[] val2 = { 5 };
    final byte[] qual3 = { 0x00, 0x23 };
    final byte[] val3 = Bytes.fromInt(6);
    storage.addColumn(ROW, qual1, val1);
    storage.addColumn(ROW, qual2, val2);
    storage.addColumn(ROW, qual3, val3);
    
    final Fsck fsck = new Fsck(tsdb, options);
    fsck.runFullTable();
    assertEquals(3, fsck.kvs_processed.get());
    assertEquals(2, fsck.duplicates.get());
    assertEquals(2, fsck.totalErrors());
    assertEquals(2, fsck.correctable());
    assertArrayEquals(val1, storage.getColumn(ROW, qual1));
    assertNull(storage.getColumn(ROW, qual2));
    assertArrayEquals(val3, storage.getColumn(ROW, qual3));
  }
  
  // DUPLICATE COMPACTED DATA POINTS ----------------------------
  
  @Test
  public void twoCompactedColumnsWSameTS() throws Exception {
    when(options.resolveDupes()).thenReturn(true);
    final byte[] qual1 = { 0x0, 0x00 };
    final byte[] val1 = { 4 };
    final byte[] qual2 = { 0x0, 0x20 };
    final byte[] val2 = { 5 };
    final byte[] qual3 = { 0x0, 0x21 };
    final byte[] val3 = Bytes.fromShort((short)7);
    final byte[] qual4 = { 0x0, 0x30 };
    final byte[] val4 = { 7 };
    storage.addColumn(ROW, 
        MockBase.concatByteArrays(qual1, qual2), 
        MockBase.concatByteArrays(val1, val2, new byte[] { 0 }));
    storage.addColumn(ROW, 
        MockBase.concatByteArrays(qual3, qual4), 
        MockBase.concatByteArrays(val3, val4, new byte[] { 0 }));

    final Fsck fsck = new Fsck(tsdb, options);
    fsck.runFullTable();
    assertEquals(2, fsck.kvs_processed.get());
    assertEquals(2, fsck.duplicates.get());
    assertEquals(2, fsck.totalErrors());
    assertEquals(2, fsck.correctable());
    assertArrayEquals(MockBase.concatByteArrays(val1, val2, new byte[] { 0 }), 
        storage.getColumn(ROW, MockBase.concatByteArrays(qual1, qual2)));
    assertArrayEquals(MockBase.concatByteArrays(val3, val4, new byte[] { 0 }), 
        storage.getColumn(ROW, MockBase.concatByteArrays(qual3, qual4)));
  }
  
  @Test
  public void twoCompactedColumnsWSameTSFix() throws Exception {
    when(options.fix()).thenReturn(true);
    when(options.resolveDupes()).thenReturn(true);
    final byte[] qual1 = { 0x0, 0x00 };
    final byte[] val1 = { 4 };
    final byte[] qual2 = { 0x0, 0x20 };
    final byte[] val2 = { 5 };
    final byte[] qual3 = { 0x0, 0x21 };
    final byte[] val3 = Bytes.fromShort((short)7);
    final byte[] qual4 = { 0x0, 0x30 };
    final byte[] val4 = { 7 };
    storage.addColumn(ROW, 
        MockBase.concatByteArrays(qual1, qual2), 
        MockBase.concatByteArrays(val1, val2, new byte[] { 0 }));
    storage.addColumn(ROW, 
        MockBase.concatByteArrays(qual3, qual4), 
        MockBase.concatByteArrays(val3, val4, new byte[] { 0 }));

    final Fsck fsck = new Fsck(tsdb, options);
    fsck.runFullTable();
    assertEquals(2, fsck.kvs_processed.get());
    assertEquals(2, fsck.duplicates.get());
    assertEquals(2, fsck.totalErrors());
    assertEquals(2, fsck.correctable());
    assertNull(storage.getColumn(ROW, MockBase.concatByteArrays(qual1, qual2)));
    assertNull(storage.getColumn(ROW, MockBase.concatByteArrays(qual3, qual4)));
    assertArrayEquals(MockBase.concatByteArrays(val1, val2, val4, 
        new byte[] { 0 }), storage.getColumn(ROW, 
            MockBase.concatByteArrays(qual1, qual2, qual4)));
  }
  
  @Test
  public void twoCompactedColumnsWSameTSLWW() throws Exception {
    when(options.lastWriteWins()).thenReturn(true);
    when(options.resolveDupes()).thenReturn(true);
    final byte[] qual1 = { 0x0, 0x00 };
    final byte[] val1 = { 4 };
    final byte[] qual2 = { 0x0, 0x20 };
    final byte[] val2 = { 5 };
    final byte[] qual3 = { 0x0, 0x21 };
    final byte[] val3 = Bytes.fromShort((short)7);
    final byte[] qual4 = { 0x0, 0x30 };
    final byte[] val4 = { 7 };
    storage.addColumn(ROW, 
        MockBase.concatByteArrays(qual1, qual2), 
        MockBase.concatByteArrays(val1, val2, new byte[] { 0 }));
    storage.addColumn(ROW, 
        MockBase.concatByteArrays(qual3, qual4), 
        MockBase.concatByteArrays(val3, val4, new byte[] { 0 }));

    final Fsck fsck = new Fsck(tsdb, options);
    fsck.runFullTable();
    assertEquals(2, fsck.kvs_processed.get());
    assertEquals(2, fsck.duplicates.get());
    assertEquals(2, fsck.totalErrors());
    assertEquals(2, fsck.correctable());
    assertArrayEquals(MockBase.concatByteArrays(val1, val2, new byte[] { 0 }), 
        storage.getColumn(ROW, MockBase.concatByteArrays(qual1, qual2)));
    assertArrayEquals(MockBase.concatByteArrays(val3, val4, new byte[] { 0 }), 
        storage.getColumn(ROW, MockBase.concatByteArrays(qual3, qual4)));
  }
  
  @Test
  public void twoCompactedColumnsWSameTSFixLLW() throws Exception {
    when(options.lastWriteWins()).thenReturn(true);
    when(options.fix()).thenReturn(true);
    when(options.resolveDupes()).thenReturn(true);
    
    final byte[] qual1 = { 0x0, 0x00 };
    final byte[] val1 = { 4 };
    final byte[] qual2 = { 0x0, 0x20 };
    final byte[] val2 = { 5 };
    final byte[] qual3 = { 0x0, 0x21 };
    final byte[] val3 = Bytes.fromShort((short)7);
    final byte[] qual4 = { 0x0, 0x30 };
    final byte[] val4 = { 7 };
    storage.addColumn(ROW, 
        MockBase.concatByteArrays(qual1, qual2), 
        MockBase.concatByteArrays(val1, val2, new byte[] { 0 }));
    storage.addColumn(ROW, 
        MockBase.concatByteArrays(qual3, qual4), 
        MockBase.concatByteArrays(val3, val4, new byte[] { 0 }));

    final Fsck fsck = new Fsck(tsdb, options);
    fsck.runFullTable();
    assertEquals(2, fsck.kvs_processed.get());
    assertEquals(2, fsck.duplicates.get());
    assertEquals(2, fsck.totalErrors());
    assertEquals(2, fsck.correctable());
    assertNull(storage.getColumn(ROW, MockBase.concatByteArrays(qual1, qual2)));
    assertNull(storage.getColumn(ROW, MockBase.concatByteArrays(qual3, qual4)));
    assertArrayEquals(MockBase.concatByteArrays(val1, val3, val4, 
        new byte[] { 0 }), storage.getColumn(ROW, 
            MockBase.concatByteArrays(qual1, qual3, qual4)));
  }

  @Test
  public void twoCompactedColumnsMSWSameTS() throws Exception {
    final byte[] qual1 = { (byte) 0xF0, 0x00, 0x00, 0x07 };
    final byte[] val1 = Bytes.fromLong(4L);
    final byte[] qual2 = { (byte) 0xF0, 0x00, 0x02, 0x03 };
    final byte[] val2 = Bytes.fromInt(5);
    final byte[] qual3 = { (byte) 0xF0, 0x00, 0x02, 0x07 };
    final byte[] val3 = Bytes.fromLong(6L);
    final byte[] qual4 = { (byte) 0xF0, 0x00, 0x04, 0x07 };
    final byte[] val4 = Bytes.fromLong(7L);
    storage.addColumn(ROW, 
        MockBase.concatByteArrays(qual1, qual2), 
        MockBase.concatByteArrays(val1, val2, new byte[] { 0 }));
    storage.addColumn(ROW, 
        MockBase.concatByteArrays(qual3, qual4), 
        MockBase.concatByteArrays(val3, val4, new byte[] { 0 }));
    
    final Fsck fsck = new Fsck(tsdb, options);
    fsck.runFullTable();
    assertEquals(2, fsck.kvs_processed.get());
    assertEquals(2, fsck.duplicates.get());
    assertEquals(2, fsck.totalErrors());
    assertEquals(2, fsck.correctable());
    assertArrayEquals(MockBase.concatByteArrays(val1, val2, new byte[] { 0 }), 
        storage.getColumn(ROW, MockBase.concatByteArrays(qual1, qual2)));
    assertArrayEquals(MockBase.concatByteArrays(val3, val4, new byte[] { 0 }), 
        storage.getColumn(ROW, MockBase.concatByteArrays(qual3, qual4)));
  }
  
  @Test
  public void twoCompactedColumnsMSWSameTSFix() throws Exception {
    when(options.fix()).thenReturn(true);
    when(options.resolveDupes()).thenReturn(true);
    
    final byte[] qual1 = { (byte) 0xF0, 0x00, 0x00, 0x00 };
    final byte[] val1 = { 4 };
    final byte[] qual2 = { (byte) 0xF0, 0x00, 0x02, 0x03 };
    final byte[] val2 = Bytes.fromInt(5);
    final byte[] qual3 = { (byte) 0xF0, 0x00, 0x02, 0x00 };
    final byte[] val3 = { 6 };
    final byte[] qual4 = { (byte) 0xF0, 0x00, 0x04, 0x00 };
    final byte[] val4 = { 7 };
    storage.addColumn(ROW, 
        MockBase.concatByteArrays(qual1, qual2), 
        MockBase.concatByteArrays(val1, val2, new byte[] { 0 }));
    storage.addColumn(ROW, 
        MockBase.concatByteArrays(qual3, qual4), 
        MockBase.concatByteArrays(val3, val4, new byte[] { 0 }));
    
    final Fsck fsck = new Fsck(tsdb, options);
    fsck.runFullTable();
    assertEquals(2, fsck.kvs_processed.get());
    assertEquals(2, fsck.duplicates.get());
    assertEquals(2, fsck.totalErrors());
    assertEquals(2, fsck.correctable());
    assertNull(storage.getColumn(ROW, MockBase.concatByteArrays(qual1, qual2)));
    assertNull(storage.getColumn(ROW, MockBase.concatByteArrays(qual3, qual4)));
    assertArrayEquals(MockBase.concatByteArrays(val1, val2, val4, new byte[] { 0 }), 
        storage.getColumn(ROW, MockBase.concatByteArrays(qual1, qual2, qual4)));
  }
  
  @Test
  public void twoCompactedColumnsMSWSameTSLLW() throws Exception {
    when(options.lastWriteWins()).thenReturn(true);
    
    final byte[] qual1 = { (byte) 0xF0, 0x00, 0x00, 0x00 };
    final byte[] val1 = { 4 };
    final byte[] qual2 = { (byte) 0xF0, 0x00, 0x02, 0x03 };
    final byte[] val2 = Bytes.fromInt(5);
    final byte[] qual3 = { (byte) 0xF0, 0x00, 0x02, 0x00 };
    final byte[] val3 = { 6 };
    final byte[] qual4 = { (byte) 0xF0, 0x00, 0x04, 0x00 };
    final byte[] val4 = { 7 };
    storage.addColumn(ROW, 
        MockBase.concatByteArrays(qual1, qual2), 
        MockBase.concatByteArrays(val1, val2, new byte[] { 0 }));
    storage.addColumn(ROW, 
        MockBase.concatByteArrays(qual3, qual4), 
        MockBase.concatByteArrays(val3, val4, new byte[] { 0 }));
    
    final Fsck fsck = new Fsck(tsdb, options);
    fsck.runFullTable();
    assertEquals(2, fsck.kvs_processed.get());
    assertEquals(2, fsck.duplicates.get());
    assertEquals(2, fsck.totalErrors());
    assertEquals(2, fsck.correctable());
    assertArrayEquals(MockBase.concatByteArrays(val1, val2, new byte[] { 0 }), 
        storage.getColumn(ROW, MockBase.concatByteArrays(qual1, qual2)));
    assertArrayEquals(MockBase.concatByteArrays(val3, val4, new byte[] { 0 }), 
        storage.getColumn(ROW, MockBase.concatByteArrays(qual3, qual4)));
  }
  
  @Test
  public void twoCompactedColumnsMSWSameTSLWWFix() throws Exception {
    when(options.lastWriteWins()).thenReturn(true);
    when(options.fix()).thenReturn(true);
    when(options.resolveDupes()).thenReturn(true);
    
    final byte[] qual1 = { (byte) 0xF0, 0x00, 0x00, 0x00 };
    final byte[] val1 = { 4 };
    final byte[] qual2 = { (byte) 0xF0, 0x00, 0x02, 0x03 };
    final byte[] val2 = Bytes.fromInt(5);
    final byte[] qual3 = { (byte) 0xF0, 0x00, 0x02, 0x00 };
    final byte[] val3 = { 6 };
    final byte[] qual4 = { (byte) 0xF0, 0x00, 0x04, 0x00 };
    final byte[] val4 = { 7 };
    storage.addColumn(ROW, 
        MockBase.concatByteArrays(qual1, qual2), 
        MockBase.concatByteArrays(val1, val2, new byte[] { 0 }));
    storage.addColumn(ROW, 
        MockBase.concatByteArrays(qual3, qual4), 
        MockBase.concatByteArrays(val3, val4, new byte[] { 0 }));
    
    final Fsck fsck = new Fsck(tsdb, options);
    fsck.runFullTable();
    assertEquals(2, fsck.kvs_processed.get());
    assertEquals(2, fsck.duplicates.get());
    assertEquals(2, fsck.totalErrors());
    assertEquals(2, fsck.correctable());
    assertNull(storage.getColumn(ROW, MockBase.concatByteArrays(qual1, qual2)));
    assertNull(storage.getColumn(ROW, MockBase.concatByteArrays(qual3, qual4)));
    assertArrayEquals(MockBase.concatByteArrays(val1, val3, val4, new byte[] { 0 }), 
        storage.getColumn(ROW, MockBase.concatByteArrays(qual1, qual3, qual4)));
  }
  
  @Test
  public void twoCompactedPlusSingleWSameTS() throws Exception {
    when(options.resolveDupes()).thenReturn(true);
    final byte[] qual1 = { 0x0, 0x00 };
    final byte[] val1 = { 4 };
    final byte[] qual2 = { 0x0, 0x20 };
    final byte[] val2 = { 5 };
    final byte[] qual3 = { 0x0, 0x21 };
    final byte[] val3 = Bytes.fromShort((short)6);
    final byte[] qual4 = { 0x0, 0x30 };
    final byte[] val4 = { 7 };
    final byte[] qual5 = { 0x0, 0x23 };
    final byte[] val5 = Bytes.fromInt(8);
    storage.addColumn(ROW, 
        MockBase.concatByteArrays(qual1, qual2), 
        MockBase.concatByteArrays(val1, val2, new byte[] { 0 }));
    storage.addColumn(ROW, 
        MockBase.concatByteArrays(qual3, qual4), 
        MockBase.concatByteArrays(val3, val4, new byte[] { 0 }));
    storage.addColumn(ROW, qual5, val5);
    
    final Fsck fsck = new Fsck(tsdb, options);
    fsck.runFullTable();
    assertEquals(3, fsck.kvs_processed.get());
    assertEquals(3, fsck.duplicates.get());
    assertEquals(3, fsck.totalErrors());
    assertEquals(3, fsck.correctable());
    assertArrayEquals(MockBase.concatByteArrays(val1, val2, new byte[] { 0 }), 
        storage.getColumn(ROW, MockBase.concatByteArrays(qual1, qual2)));
    assertArrayEquals(MockBase.concatByteArrays(val3, val4, new byte[] { 0 }), 
        storage.getColumn(ROW, MockBase.concatByteArrays(qual3, qual4)));
    assertArrayEquals(val5, storage.getColumn(ROW, qual5));
  }
  
  @Test
  public void twoCompactedPlusSingleWSameTSFix() throws Exception {
    when(options.resolveDupes()).thenReturn(true);
    when(options.fix()).thenReturn(true);
    
    final byte[] qual1 = { 0x0, 0x00 };
    final byte[] val1 = { 4 };
    final byte[] qual2 = { 0x0, 0x20 };
    final byte[] val2 = { 5 };
    final byte[] qual3 = { 0x0, 0x21 };
    final byte[] val3 = Bytes.fromShort((short)6);
    final byte[] qual4 = { 0x0, 0x30 };
    final byte[] val4 = { 7 };
    final byte[] qual5 = { 0x0, 0x23 };
    final byte[] val5 = Bytes.fromInt(8);
    storage.addColumn(ROW, 
        MockBase.concatByteArrays(qual1, qual2), 
        MockBase.concatByteArrays(val1, val2, new byte[] { 0 }));
    storage.addColumn(ROW, 
        MockBase.concatByteArrays(qual3, qual4), 
        MockBase.concatByteArrays(val3, val4, new byte[] { 0 }));
    storage.addColumn(ROW, qual5, val5);
    
    final Fsck fsck = new Fsck(tsdb, options);
    fsck.runFullTable();
    assertEquals(3, fsck.kvs_processed.get());
    assertEquals(3, fsck.duplicates.get());
    assertEquals(3, fsck.totalErrors());
    assertEquals(3, fsck.correctable());
    assertArrayEquals(MockBase.concatByteArrays(val1, val2, val4, 
        new byte[] { 0 }), storage.getColumn(ROW, 
            MockBase.concatByteArrays(qual1, qual2, qual4)));
    assertNull(storage.getColumn(ROW, MockBase.concatByteArrays(qual1, qual2)));
    assertNull(storage.getColumn(ROW, MockBase.concatByteArrays(qual3, qual4)));
    assertNull(storage.getColumn(ROW, qual5));
  }
  
  @Test
  public void twoCompactedPlusSingleWSameTSLWW() throws Exception {
    when(options.resolveDupes()).thenReturn(true);
    when(options.lastWriteWins()).thenReturn(true);
    
    final byte[] qual1 = { 0x0, 0x00 };
    final byte[] val1 = { 4 };
    final byte[] qual2 = { 0x0, 0x20 };
    final byte[] val2 = { 5 };
    final byte[] qual3 = { 0x0, 0x21 };
    final byte[] val3 = Bytes.fromShort((short)6);
    final byte[] qual4 = { 0x0, 0x30 };
    final byte[] val4 = { 7 };
    final byte[] qual5 = { 0x0, 0x23 };
    final byte[] val5 = Bytes.fromInt(8);
    storage.addColumn(ROW, 
        MockBase.concatByteArrays(qual1, qual2), 
        MockBase.concatByteArrays(val1, val2, new byte[] { 0 }));
    storage.addColumn(ROW, 
        MockBase.concatByteArrays(qual3, qual4), 
        MockBase.concatByteArrays(val3, val4, new byte[] { 0 }));
    storage.addColumn(ROW, qual5, val5);
    
    final Fsck fsck = new Fsck(tsdb, options);
    fsck.runFullTable();
    assertEquals(3, fsck.kvs_processed.get());
    assertEquals(3, fsck.duplicates.get());
    assertEquals(3, fsck.totalErrors());
    assertEquals(3, fsck.correctable());
    assertArrayEquals(MockBase.concatByteArrays(val1, val2, new byte[] { 0 }), 
        storage.getColumn(ROW, MockBase.concatByteArrays(qual1, qual2)));
    assertArrayEquals(MockBase.concatByteArrays(val3, val4, new byte[] { 0 }), 
        storage.getColumn(ROW, MockBase.concatByteArrays(qual3, qual4)));
    assertArrayEquals(val5, storage.getColumn(ROW, qual5));
  }
  
  @Test
  public void twoCompactedPlusSingleWSameTSLWWFix() throws Exception {
    when(options.resolveDupes()).thenReturn(true);
    when(options.fix()).thenReturn(true);
    when(options.lastWriteWins()).thenReturn(true);
    
    final byte[] qual1 = { 0x0, 0x00 };
    final byte[] val1 = { 4 };
    final byte[] qual2 = { 0x0, 0x20 };
    final byte[] val2 = { 5 };
    final byte[] qual3 = { 0x0, 0x21 };
    final byte[] val3 = Bytes.fromShort((short)6);
    final byte[] qual4 = { 0x0, 0x30 };
    final byte[] val4 = { 7 };
    final byte[] qual5 = { 0x0, 0x23 };
    final byte[] val5 = Bytes.fromInt(8);
    storage.addColumn(ROW, 
        MockBase.concatByteArrays(qual1, qual2), 
        MockBase.concatByteArrays(val1, val2, new byte[] { 0 }));
    storage.addColumn(ROW, 
        MockBase.concatByteArrays(qual3, qual4), 
        MockBase.concatByteArrays(val3, val4, new byte[] { 0 }));
    storage.addColumn(ROW, qual5, val5);
    
    final Fsck fsck = new Fsck(tsdb, options);
    fsck.runFullTable();
    assertEquals(3, fsck.kvs_processed.get());
    assertEquals(3, fsck.duplicates.get());
    assertEquals(3, fsck.totalErrors());
    assertEquals(3, fsck.correctable());
    assertArrayEquals(MockBase.concatByteArrays(val1, val5, val4, 
        new byte[] { 0 }), storage.getColumn(ROW, 
            MockBase.concatByteArrays(qual1, qual5, qual4)));
    assertNull(storage.getColumn(ROW, MockBase.concatByteArrays(qual1, qual2)));
    assertNull(storage.getColumn(ROW, MockBase.concatByteArrays(qual3, qual4)));
    assertNull(storage.getColumn(ROW, qual5));
  }
  
  @Test
  public void compactedAndSingleWSameTS() throws Exception {
    final byte[] qual1 = { 0x0, 0x00 };
    final byte[] val1 = { 4 };
    final byte[] qual2 = { 0x0, 0x20 };
    final byte[] val2 = { 5 };
    final byte[] qual3 = { 0x0, 0x30 };
    final byte[] val3 = { 6 };
    final byte[] qual4 = { 0x0, 0x30 };
    final byte[] val4 = { 7 };
    storage.addColumn(ROW, 
        MockBase.concatByteArrays(qual1, qual2, qual3), 
        MockBase.concatByteArrays(val1, val2, val3, new byte[] { 0 }));
    storage.addColumn(ROW, qual4, val4);
    final Fsck fsck = new Fsck(tsdb, options);
    fsck.runFullTable();
    assertEquals(2, fsck.kvs_processed.get());
    assertEquals(2, fsck.duplicates.get());
    assertEquals(2, fsck.totalErrors());
    assertEquals(2, fsck.correctable());
    assertArrayEquals(MockBase.concatByteArrays(val1, val2, val3, new byte[] { 0 }), 
        storage.getColumn(ROW, MockBase.concatByteArrays(qual1, qual2, qual3)));
    assertArrayEquals(val4, storage.getColumn(ROW, qual4));
  }
  
  @Test
  public void compactedAndSingleWSameTSFix() throws Exception {
    when(options.fix()).thenReturn(true);
    when(options.resolveDupes()).thenReturn(true);
    
    final byte[] qual1 = { 0x0, 0x00 };
    final byte[] val1 = { 4 };
    final byte[] qual2 = { 0x0, 0x20 };
    final byte[] val2 = { 5 };
    final byte[] qual3 = { 0x0, 0x30 };
    final byte[] val3 = { 6 };
    final byte[] qual4 = { 0x0, 0x30 };
    final byte[] val4 = { 7 };
    storage.addColumn(ROW, 
        MockBase.concatByteArrays(qual1, qual2, qual3), 
        MockBase.concatByteArrays(val1, val2, val3, new byte[] { 0 }));
    storage.addColumn(ROW, qual4, val4);
    final Fsck fsck = new Fsck(tsdb, options);
    fsck.runFullTable();
    assertEquals(2, fsck.kvs_processed.get());
    assertEquals(2, fsck.duplicates.get());
    assertEquals(2, fsck.totalErrors());
    assertEquals(2, fsck.correctable());
    assertArrayEquals(MockBase.concatByteArrays(val1, val2, val3, new byte[] { 0 }), 
        storage.getColumn(ROW, MockBase.concatByteArrays(qual1, qual2, qual3)));
    assertNull(storage.getColumn(ROW, qual4));
  }
  
  @Test
  public void compactedAndSingleWSameTSLWW() throws Exception {
    when(options.lastWriteWins()).thenReturn(true);
    
    final byte[] qual1 = { 0x0, 0x00 };
    final byte[] val1 = { 4 };
    final byte[] qual2 = { 0x0, 0x20 };
    final byte[] val2 = { 5 };
    final byte[] qual3 = { 0x0, 0x30 };
    final byte[] val3 = { 6 };
    final byte[] qual4 = { 0x0, 0x30 };
    final byte[] val4 = { 7 };
    storage.addColumn(ROW, 
        MockBase.concatByteArrays(qual1, qual2, qual3), 
        MockBase.concatByteArrays(val1, val2, val3, new byte[] { 0 }));
    storage.addColumn(ROW, qual4, val4);
    
    final Fsck fsck = new Fsck(tsdb, options);
    fsck.runFullTable();
    assertEquals(2, fsck.kvs_processed.get());
    assertEquals(2, fsck.duplicates.get());
    assertEquals(2, fsck.totalErrors());
    assertEquals(2, fsck.correctable());
    assertArrayEquals(MockBase.concatByteArrays(val1, val2, val3, new byte[] { 0 }), 
        storage.getColumn(ROW, MockBase.concatByteArrays(qual1, qual2, qual3)));
    assertArrayEquals(val4, storage.getColumn(ROW, qual4));
  }
  
  @Test
  public void compactedAndSingleWSameTSLWWFix() throws Exception {
    when(options.fix()).thenReturn(true);
    when(options.resolveDupes()).thenReturn(true);
    when(options.lastWriteWins()).thenReturn(true);
    
    final byte[] qual1 = { 0x0, 0x00 };
    final byte[] val1 = { 4 };
    final byte[] qual2 = { 0x0, 0x20 };
    final byte[] val2 = { 5 };
    final byte[] qual3 = { 0x0, 0x30 };
    final byte[] val3 = { 6 };
    final byte[] qual4 = { 0x0, 0x30 };
    final byte[] val4 = { 7 };
    storage.addColumn(ROW, 
        MockBase.concatByteArrays(qual1, qual2, qual3), 
        MockBase.concatByteArrays(val1, val2, val3, new byte[] { 0 }));
    storage.addColumn(ROW, qual4, val4);
    final Fsck fsck = new Fsck(tsdb, options);
    fsck.runFullTable();
    assertEquals(2, fsck.kvs_processed.get());
    assertEquals(2, fsck.duplicates.get());
    assertEquals(2, fsck.totalErrors());
    assertEquals(2, fsck.correctable());
    assertArrayEquals(MockBase.concatByteArrays(val1, val2, val4, new byte[] { 0 }), 
        storage.getColumn(ROW, MockBase.concatByteArrays(qual1, qual2, qual4)));
    assertNull(storage.getColumn(ROW, qual3));
  }
  
  @Test
  public void compactedAndSingleMSWSameTS() throws Exception {
    final byte[] qual1 = { (byte) 0xF0, 0x00, 0x00, 0x00 };
    final byte[] val1 = { 4 };
    final byte[] qual2 = { (byte) 0xF0, 0x00, 0x02, 0x00 };
    final byte[] val2 = { 5 };
    final byte[] qual3 = { (byte) 0xF0, 0x00, 0x04, 0x00 };
    final byte[] val3 =  { 6 };
    final byte[] qual4 = { (byte) 0xF0, 0x00, 0x04, 0x00 };
    final byte[] val4 = { 7 };
    storage.addColumn(ROW, 
        MockBase.concatByteArrays(qual1, qual2, qual3), 
        MockBase.concatByteArrays(val1, val2, val3, new byte[] { 0 }));
    storage.addColumn(ROW, qual4, val4);

    final Fsck fsck = new Fsck(tsdb, options);
    fsck.runFullTable();
    assertEquals(2, fsck.kvs_processed.get());
    assertEquals(2, fsck.duplicates.get());
    assertEquals(2, fsck.totalErrors());
    assertEquals(2, fsck.correctable());
    assertArrayEquals(MockBase.concatByteArrays(val1, val2, val3, new byte[] { 0 }), 
        storage.getColumn(ROW, MockBase.concatByteArrays(qual1, qual2, qual3)));
    assertArrayEquals(val4, storage.getColumn(ROW, qual4));
  }
  
  @Test
  public void compactedAndSingleMSWSameTSFix() throws Exception {
    when(options.fix()).thenReturn(true);
    when(options.resolveDupes()).thenReturn(true);
    
    final byte[] qual1 = { (byte) 0xF0, 0x00, 0x00, 0x00 };
    final byte[] val1 = { 4 };
    final byte[] qual2 = { (byte) 0xF0, 0x00, 0x02, 0x00 };
    final byte[] val2 = { 5 };
    final byte[] qual3 = { (byte) 0xF0, 0x00, 0x04, 0x00 };
    final byte[] val3 =  { 6 };
    final byte[] qual4 = { (byte) 0xF0, 0x00, 0x04, 0x00 };
    final byte[] val4 = { 7 };
    storage.addColumn(ROW, 
        MockBase.concatByteArrays(qual1, qual2, qual3), 
        MockBase.concatByteArrays(val1, val2, val3, new byte[] { 0 }));
    storage.addColumn(ROW, qual4, val4);

    final Fsck fsck = new Fsck(tsdb, options);
    fsck.runFullTable();
    assertEquals(2, fsck.kvs_processed.get());
    assertEquals(2, fsck.duplicates.get());
    assertEquals(2, fsck.totalErrors());
    assertEquals(2, fsck.correctable());
    assertArrayEquals(MockBase.concatByteArrays(val1, val2, val3, new byte[] { 0 }), 
        storage.getColumn(ROW, MockBase.concatByteArrays(qual1, qual2, qual3)));
    assertNull(storage.getColumn(ROW, qual4));
  }
  
  @Test
  public void compactedAndSingleMSWSameTSLWW() throws Exception {
    when(options.lastWriteWins()).thenReturn(true);
    
    final byte[] qual1 = { (byte) 0xF0, 0x00, 0x00, 0x00 };
    final byte[] val1 = { 4 };
    final byte[] qual2 = { (byte) 0xF0, 0x00, 0x02, 0x00 };
    final byte[] val2 = { 5 };
    final byte[] qual3 = { (byte) 0xF0, 0x00, 0x04, 0x00 };
    final byte[] val3 =  { 6 };
    final byte[] qual4 = { (byte) 0xF0, 0x00, 0x04, 0x00 };
    final byte[] val4 = { 7 };
    storage.addColumn(ROW, 
        MockBase.concatByteArrays(qual1, qual2, qual3), 
        MockBase.concatByteArrays(val1, val2, val3, new byte[] { 0 }));
    storage.addColumn(ROW, qual4, val4);

    final Fsck fsck = new Fsck(tsdb, options);
    fsck.runFullTable();
    assertEquals(2, fsck.kvs_processed.get());
    assertEquals(2, fsck.duplicates.get());
    assertEquals(2, fsck.totalErrors());
    assertEquals(2, fsck.correctable());
    assertArrayEquals(MockBase.concatByteArrays(val1, val2, val3, new byte[] { 0 }), 
        storage.getColumn(ROW, MockBase.concatByteArrays(qual1, qual2, qual3)));
    assertArrayEquals(val4, storage.getColumn(ROW, qual4));
  }
  
  @Test
  public void compactedAndSingleMSWSameTSLWWFix() throws Exception {
    when(options.fix()).thenReturn(true);
    when(options.resolveDupes()).thenReturn(true);
    when(options.lastWriteWins()).thenReturn(true);
    
    final byte[] qual1 = { (byte) 0xF0, 0x00, 0x00, 0x00 };
    final byte[] val1 = { 4 };
    final byte[] qual2 = { (byte) 0xF0, 0x00, 0x02, 0x00 };
    final byte[] val2 = { 5 };
    final byte[] qual3 = { (byte) 0xF0, 0x00, 0x04, 0x00 };
    final byte[] val3 =  { 6 };
    final byte[] qual4 = { (byte) 0xF0, 0x00, 0x04, 0x00 };
    final byte[] val4 = { 7 };
    storage.addColumn(ROW, 
        MockBase.concatByteArrays(qual1, qual2, qual3), 
        MockBase.concatByteArrays(val1, val2, val3, new byte[] { 0 }));
    storage.addColumn(ROW, qual4, val4);

    final Fsck fsck = new Fsck(tsdb, options);
    fsck.runFullTable();
    assertEquals(2, fsck.kvs_processed.get());
    assertEquals(2, fsck.duplicates.get());
    assertEquals(2, fsck.totalErrors());
    assertEquals(2, fsck.correctable());
    assertArrayEquals(MockBase.concatByteArrays(val1, val2, val4, new byte[] { 0 }), 
        storage.getColumn(ROW, MockBase.concatByteArrays(qual1, qual2, qual4)));
    assertNull(storage.getColumn(ROW, qual4));
  }
  
  @Test
  public void compactedAndSingleMixedWSameTS() throws Exception {
    final byte[] qual1 = { 0x0, 0x00 };
    final byte[] val1 = { 4 };
    final byte[] qual2 = { (byte) 0xF0, 0x00, 0x02, 0x00 };
    final byte[] val2 = { 5 };
    final byte[] qual3 = { 0x0, 0x30 };
    final byte[] val3 = { 6 };
    final byte[] qual4 = { (byte) 0xF0, 0x00, 0x02, 0x00 };
    final byte[] val4 = { 7 };
    storage.addColumn(ROW, 
        MockBase.concatByteArrays(qual1, qual2, qual3), 
        MockBase.concatByteArrays(val1, val2, val3, new byte[] { 1 }));
    storage.addColumn(ROW, qual4, val4);
    final Fsck fsck = new Fsck(tsdb, options);
    fsck.runFullTable();
    assertEquals(2, fsck.kvs_processed.get());
    assertEquals(2, fsck.duplicates.get());
    assertEquals(2, fsck.totalErrors());
    assertEquals(2, fsck.correctable());
    assertArrayEquals(MockBase.concatByteArrays(val1, val2, val3, new byte[] { 1 }), 
        storage.getColumn(ROW, MockBase.concatByteArrays(qual1, qual2, qual3)));
    assertArrayEquals(val4, storage.getColumn(ROW, qual4));
  }
  
  @Test
  public void compactedAndSingleMixedWSameTSFix() throws Exception {
    when(options.fix()).thenReturn(true);
    when(options.resolveDupes()).thenReturn(true);
    
    final byte[] qual1 = { 0x0, 0x00 };
    final byte[] val1 = { 4 };
    final byte[] qual2 = { (byte) 0xF0, 0x00, 0x02, 0x00 };
    final byte[] val2 = { 5 };
    final byte[] qual3 = { 0x0, 0x30 };
    final byte[] val3 = { 6 };
    final byte[] qual4 = { (byte) 0xF0, 0x00, 0x02, 0x00 };
    final byte[] val4 = { 7 };
    storage.addColumn(ROW, 
        MockBase.concatByteArrays(qual1, qual2, qual3), 
        MockBase.concatByteArrays(val1, val2, val3, new byte[] { 1 }));
    storage.addColumn(ROW, qual4, val4);
    final Fsck fsck = new Fsck(tsdb, options);
    fsck.runFullTable();
    assertEquals(2, fsck.kvs_processed.get());
    assertEquals(2, fsck.duplicates.get());
    assertEquals(2, fsck.totalErrors());
    assertEquals(2, fsck.correctable());
    assertArrayEquals(MockBase.concatByteArrays(val1, val2, val3, new byte[] {1 }), 
        storage.getColumn(ROW, MockBase.concatByteArrays(qual1, qual2, qual3)));
    assertNull(storage.getColumn(ROW, qual4));
  }
  
  @Test
  public void compactedAndSingleMixedWSameTSLWW() throws Exception {
    when(options.lastWriteWins()).thenReturn(true);
    final byte[] qual1 = { 0x0, 0x00 };
    final byte[] val1 = { 4 };
    final byte[] qual2 = { (byte) 0xF0, 0x00, 0x02, 0x00 };
    final byte[] val2 = { 5 };
    final byte[] qual3 = { 0x0, 0x30 };
    final byte[] val3 = { 6 };
    final byte[] qual4 = { (byte) 0xF0, 0x00, 0x02, 0x00 };
    final byte[] val4 = { 7 };
    storage.addColumn(ROW, 
        MockBase.concatByteArrays(qual1, qual2, qual3), 
        MockBase.concatByteArrays(val1, val2, val3, new byte[] { 1 }));
    storage.addColumn(ROW, qual4, val4);
    final Fsck fsck = new Fsck(tsdb, options);
    fsck.runFullTable();
    assertEquals(2, fsck.kvs_processed.get());
    assertEquals(2, fsck.duplicates.get());
    assertEquals(2, fsck.totalErrors());
    assertEquals(2, fsck.correctable());
    assertArrayEquals(MockBase.concatByteArrays(val1, val2, val3, new byte[] { 1 }), 
        storage.getColumn(ROW, MockBase.concatByteArrays(qual1, qual2, qual3)));
    assertArrayEquals(val4, storage.getColumn(ROW, qual4));
  }
  
  @Test
  public void compactedAndSingleMixedWSameTSLWWFix() throws Exception {
    when(options.lastWriteWins()).thenReturn(true);
    when(options.fix()).thenReturn(true);
    when(options.resolveDupes()).thenReturn(true);
    
    final byte[] qual1 = { 0x0, 0x00 };
    final byte[] val1 = { 4 };
    final byte[] qual2 = { (byte) 0xF0, 0x00, 0x02, 0x00 };
    final byte[] val2 = { 5 };
    final byte[] qual3 = { 0x0, 0x30 };
    final byte[] val3 = { 6 };
    final byte[] qual4 = { (byte) 0xF0, 0x00, 0x02, 0x00 };
    final byte[] val4 = { 7 };
    storage.addColumn(ROW, 
        MockBase.concatByteArrays(qual1, qual2, qual3), 
        MockBase.concatByteArrays(val1, val2, val3, new byte[] { 1 }));
    storage.addColumn(ROW, qual4, val4);
    final Fsck fsck = new Fsck(tsdb, options);
    fsck.runFullTable();
    assertEquals(2, fsck.kvs_processed.get());
    assertEquals(2, fsck.duplicates.get());
    assertEquals(2, fsck.totalErrors());
    assertEquals(2, fsck.correctable());
    assertArrayEquals(MockBase.concatByteArrays(val1, val4, val3, new byte[] {1 }), 
        storage.getColumn(ROW, MockBase.concatByteArrays(qual1, qual4, qual3)));
    assertNull(storage.getColumn(ROW, qual4));
  }
  
  @Test
  public void tripleCompactedColumnsWSameTS() throws Exception {
    when(options.resolveDupes()).thenReturn(true);
    final byte[] qual1 = { 0x0, 0x00 };
    final byte[] val1 = { 4 };
    final byte[] qual2 = { 0x0, 0x20 };
    final byte[] val2 = { 5 };
    final byte[] qual3 = { 0x0, 0x21 };
    final byte[] val3 = Bytes.fromShort((short)6);
    final byte[] qual4 = { 0x0, 0x30 };
    final byte[] val4 = { 7 };
    final byte[] qual5 = { 0x0, 0x23 };
    final byte[] val5 = Bytes.fromInt(8);
    final byte[] qual6 = { 0x0, 0x40 };
    final byte[] val6 = { 9 };
    storage.addColumn(ROW, 
        MockBase.concatByteArrays(qual1, qual2), 
        MockBase.concatByteArrays(val1, val2, new byte[] { 0 }));
    storage.addColumn(ROW, 
        MockBase.concatByteArrays(qual3, qual4), 
        MockBase.concatByteArrays(val3, val4, new byte[] { 0 }));
    storage.addColumn(ROW, 
        MockBase.concatByteArrays(qual5, qual6), 
        MockBase.concatByteArrays(val5, val6, new byte[] { 0 }));
    
    final Fsck fsck = new Fsck(tsdb, options);
    fsck.runFullTable();
    assertEquals(3, fsck.kvs_processed.get());
    assertEquals(3, fsck.duplicates.get());
    assertEquals(3, fsck.totalErrors());
    assertEquals(3, fsck.correctable());
    assertArrayEquals(MockBase.concatByteArrays(val1, val2, new byte[] { 0 }), 
        storage.getColumn(ROW, MockBase.concatByteArrays(qual1, qual2)));
    assertArrayEquals(MockBase.concatByteArrays(val3, val4, new byte[] { 0 }), 
        storage.getColumn(ROW, MockBase.concatByteArrays(qual3, qual4)));
    assertArrayEquals(MockBase.concatByteArrays(val5, val6, new byte[] { 0 }), 
        storage.getColumn(ROW, MockBase.concatByteArrays(qual5, qual6)));
  }
  
  @Test
  public void tripleCompactedColumnsWSameTSFix() throws Exception {
    when(options.fix()).thenReturn(true);
    when(options.resolveDupes()).thenReturn(true);
    
    final byte[] qual1 = { 0x0, 0x00 };
    final byte[] val1 = { 4 };
    final byte[] qual2 = { 0x0, 0x20 };
    final byte[] val2 = { 5 };
    final byte[] qual3 = { 0x0, 0x21 };
    final byte[] val3 = Bytes.fromShort((short)6);
    final byte[] qual4 = { 0x0, 0x30 };
    final byte[] val4 = { 7 };
    final byte[] qual5 = { 0x0, 0x23 };
    final byte[] val5 = Bytes.fromInt(8);
    final byte[] qual6 = { 0x0, 0x40 };
    final byte[] val6 = { 9 };
    storage.addColumn(ROW, 
        MockBase.concatByteArrays(qual1, qual2), 
        MockBase.concatByteArrays(val1, val2, new byte[] { 0 }));
    storage.addColumn(ROW, 
        MockBase.concatByteArrays(qual3, qual4), 
        MockBase.concatByteArrays(val3, val4, new byte[] { 0 }));
    storage.addColumn(ROW, 
        MockBase.concatByteArrays(qual5, qual6), 
        MockBase.concatByteArrays(val5, val6, new byte[] { 0 }));
    
    final Fsck fsck = new Fsck(tsdb, options);
    fsck.runFullTable();
    assertEquals(3, fsck.kvs_processed.get());
    assertEquals(3, fsck.duplicates.get());
    assertEquals(3, fsck.totalErrors());
    assertEquals(3, fsck.correctable());
    assertArrayEquals(MockBase.concatByteArrays(val1, val2, val4, val6, new byte[] { 0 }), 
        storage.getColumn(ROW, MockBase.concatByteArrays(qual1, qual2, qual4, qual6)));
    assertNull(storage.getColumn(ROW, MockBase.concatByteArrays(qual1, qual2)));
    assertNull(storage.getColumn(ROW, MockBase.concatByteArrays(qual3, qual4)));
    assertNull(storage.getColumn(ROW, MockBase.concatByteArrays(qual5, qual6)));
  }
  
  @Test
  public void tripleCompactedColumnsWSameTSLWW() throws Exception {
    when(options.lastWriteWins()).thenReturn(true);
    
    final byte[] qual1 = { 0x0, 0x00 };
    final byte[] val1 = { 4 };
    final byte[] qual2 = { 0x0, 0x20 };
    final byte[] val2 = { 5 };
    final byte[] qual3 = { 0x0, 0x21 };
    final byte[] val3 = Bytes.fromShort((short)6);
    final byte[] qual4 = { 0x0, 0x30 };
    final byte[] val4 = { 7 };
    final byte[] qual5 = { 0x0, 0x23 };
    final byte[] val5 = Bytes.fromInt(8);
    final byte[] qual6 = { 0x0, 0x40 };
    final byte[] val6 = { 9 };
    storage.addColumn(ROW, 
        MockBase.concatByteArrays(qual1, qual2), 
        MockBase.concatByteArrays(val1, val2, new byte[] { 0 }));
    storage.addColumn(ROW, 
        MockBase.concatByteArrays(qual3, qual4), 
        MockBase.concatByteArrays(val3, val4, new byte[] { 0 }));
    storage.addColumn(ROW, 
        MockBase.concatByteArrays(qual5, qual6), 
        MockBase.concatByteArrays(val5, val6, new byte[] { 0 }));
    
    final Fsck fsck = new Fsck(tsdb, options);
    fsck.runFullTable();
    assertEquals(3, fsck.kvs_processed.get());
    assertEquals(3, fsck.duplicates.get());
    assertEquals(3, fsck.totalErrors());
    assertEquals(3, fsck.correctable());
    assertArrayEquals(MockBase.concatByteArrays(val1, val2, new byte[] { 0 }), 
        storage.getColumn(ROW, MockBase.concatByteArrays(qual1, qual2)));
    assertArrayEquals(MockBase.concatByteArrays(val3, val4, new byte[] { 0 }), 
        storage.getColumn(ROW, MockBase.concatByteArrays(qual3, qual4)));
    assertArrayEquals(MockBase.concatByteArrays(val5, val6, new byte[] { 0 }), 
        storage.getColumn(ROW, MockBase.concatByteArrays(qual5, qual6)));
  }
  
  @Test
  public void tripleCompactedColumnsWSameTSLWWFix() throws Exception {
    when(options.fix()).thenReturn(true);
    when(options.resolveDupes()).thenReturn(true);
    when(options.lastWriteWins()).thenReturn(true);
    
    final byte[] qual1 = { 0x0, 0x00 };
    final byte[] val1 = { 4 };
    final byte[] qual2 = { 0x0, 0x20 };
    final byte[] val2 = { 5 };
    final byte[] qual3 = { 0x0, 0x21 };
    final byte[] val3 = Bytes.fromShort((short)6);
    final byte[] qual4 = { 0x0, 0x30 };
    final byte[] val4 = { 7 };
    final byte[] qual5 = { 0x0, 0x23 };
    final byte[] val5 = Bytes.fromInt(8);
    final byte[] qual6 = { 0x0, 0x40 };
    final byte[] val6 = { 9 };
    storage.addColumn(ROW, 
        MockBase.concatByteArrays(qual1, qual2), 
        MockBase.concatByteArrays(val1, val2, new byte[] { 0 }));
    storage.addColumn(ROW, 
        MockBase.concatByteArrays(qual3, qual4), 
        MockBase.concatByteArrays(val3, val4, new byte[] { 0 }));
    storage.addColumn(ROW, 
        MockBase.concatByteArrays(qual5, qual6), 
        MockBase.concatByteArrays(val5, val6, new byte[] { 0 }));
    
    final Fsck fsck = new Fsck(tsdb, options);
    fsck.runFullTable();
    assertEquals(3, fsck.kvs_processed.get());
    assertEquals(3, fsck.duplicates.get());
    assertEquals(3, fsck.totalErrors());
    assertEquals(3, fsck.correctable());
    assertArrayEquals(MockBase.concatByteArrays(val1, val5, val4, val6, new byte[] { 0 }), 
        storage.getColumn(ROW, MockBase.concatByteArrays(qual1, qual5, qual4, qual6)));
    assertNull(storage.getColumn(ROW, MockBase.concatByteArrays(qual1, qual2)));
    assertNull(storage.getColumn(ROW, MockBase.concatByteArrays(qual3, qual4)));
    assertNull(storage.getColumn(ROW, MockBase.concatByteArrays(qual5, qual6)));
  }

  // MULTIPLE ISSUES ----------------------------
  // check for interactions between flags, e.g. compact + delete bad values
  // + resolve duplicates, etc
  
  @Test
  public void compactAndNotFixDupes() throws Exception {
    when(options.fix()).thenReturn(true);
    when(options.compact()).thenReturn(true);
    
    final byte[] qual1 = { 0x00, 0x00 };
    final byte[] val1 = { 4 };
    final byte[] qual2 = { 0x00, 0x0B };
    final byte[] val2 = Bytes.fromInt(Float.floatToRawIntBits(500.8F));
    final byte[] qual3 = { 0x00, 0x20 };
    final byte[] val3 = { 5 };
    storage.addColumn(ROW, qual1, val1);
    storage.addColumn(ROW, qual2, val2);
    storage.addColumn(ROW, qual3, val3);
    
    final Fsck fsck = new Fsck(tsdb, options);
    fsck.runFullTable();
    storage.dumpToSystemOut();
    assertEquals(3, fsck.kvs_processed.get());
    assertEquals(2, fsck.duplicates.get());
    assertEquals(2, fsck.totalErrors());
    assertEquals(2, fsck.correctable());
    assertArrayEquals(val1, storage.getColumn(ROW, qual1));
    assertArrayEquals(val2, storage.getColumn(ROW, qual2));
    assertArrayEquals(val3, storage.getColumn(ROW, qual3));
  }
  
  @Test
  public void compactAndFixDupes() throws Exception {
    when(options.fix()).thenReturn(true);
    when(options.compact()).thenReturn(true);
    when(options.resolveDupes()).thenReturn(true);
    
    final byte[] qual1 = { 0x00, 0x00 };
    final byte[] val1 = { 4 };
    final byte[] qual2 = { 0x00, 0x0B };
    final byte[] val2 = Bytes.fromInt(Float.floatToRawIntBits(500.8F));
    final byte[] qual3 = { 0x00, 0x20 };
    final byte[] val3 = { 5 };
    storage.addColumn(ROW, qual1, val1);
    storage.addColumn(ROW, qual2, val2);
    storage.addColumn(ROW, qual3, val3);
    
    final Fsck fsck = new Fsck(tsdb, options);
    fsck.runFullTable();
    assertEquals(3, fsck.kvs_processed.get());
    assertEquals(2, fsck.duplicates.get());
    assertEquals(2, fsck.totalErrors());
    assertEquals(2, fsck.correctable());
    assertNull(storage.getColumn(ROW, qual1));
    assertNull(storage.getColumn(ROW, qual2));
    assertNull(storage.getColumn(ROW, qual3));
    assertArrayEquals(MockBase.concatByteArrays(val1, val3, new byte[] { 0 }),
        storage.getColumn(ROW,  MockBase.concatByteArrays(qual1, qual3)));
  }

  @Test
  public void vleAndCompact() throws Exception {
    when(options.fix()).thenReturn(true);
    when(options.compact()).thenReturn(true);
    
    final byte[] qual1 = { 0x0, 0x07 };
    final byte[] val1 = Bytes.fromLong(4L);
    final byte[] qual2 = { 0x0, 0x27 };
    final byte[] val2 = Bytes.fromLong(5L);
    storage.addColumn(ROW, qual1, val1);
    storage.addColumn(ROW, qual2, val2);
    final byte[] compacted_qual = { 0x0, 0x0, 0x0, 0x20 };
    final byte[] compacted_value = { 0x4, 0x5, 0x0 };
    
    final Fsck fsck = new Fsck(tsdb, options);
    fsck.runFullTable();
    assertEquals(2, fsck.kvs_processed.get());
    assertEquals(2, fsck.vle.get());
    assertEquals(0, fsck.totalErrors());
    assertEquals(0, fsck.correctable());
    assertNull(storage.getColumn(ROW, qual1));
    assertNull(storage.getColumn(ROW, qual2));
    assertArrayEquals(compacted_value, storage.getColumn(ROW, compacted_qual));
  }
  
  @Test
  public void compactAndNotFixIntegerWrongLength() throws Exception {
    when(options.fix()).thenReturn(true);
    when(options.compact()).thenReturn(true);

    final byte[] qual1 = { 0x00, 0x00 };
    final byte[] val1 = { 4 };
    final byte[] qual2 = { 0x00, 0x23 };
    final byte[] val2 = Bytes.fromLong(5L);
    storage.addColumn(ROW, qual1, val1);
    storage.addColumn(ROW, qual2, val2);
    
    final Fsck fsck = new Fsck(tsdb, options);
    fsck.runFullTable();
    storage.dumpToSystemOut();
    assertEquals(2, fsck.kvs_processed.get());
    assertEquals(1, fsck.totalErrors());
    assertEquals(0, fsck.totalFixed());
    assertEquals(1, fsck.correctable());
    assertEquals(1, fsck.bad_values.get());
    assertArrayEquals(val1, storage.getColumn(ROW, qual1));
    assertArrayEquals(val2, storage.getColumn(ROW, qual2));
  }
  
  @Test
  public void compactAndFixIntegerWrongLength() throws Exception {
    when(options.fix()).thenReturn(true);
    when(options.compact()).thenReturn(true);
    when(options.deleteBadValues()).thenReturn(true);
    
    final byte[] qual1 = { 0x00, 0x00 };
    final byte[] val1 = { 4 };
    final byte[] qual2 = { 0x00, 0x23 };
    final byte[] val2 = Bytes.fromLong(5L);
    storage.addColumn(ROW, qual1, val1);
    storage.addColumn(ROW, qual2, val2);
    
    final Fsck fsck = new Fsck(tsdb, options);
    fsck.runFullTable();
    storage.dumpToSystemOut();
    assertEquals(2, fsck.kvs_processed.get());
    assertEquals(1, fsck.totalErrors());
    assertEquals(1, fsck.totalFixed());
    assertEquals(1, fsck.correctable());
    assertEquals(1, fsck.bad_values.get());
    assertArrayEquals(val1, storage.getColumn(ROW, qual1));
    assertNull(storage.getColumn(ROW, qual2));
  }

  @Test
  public void rowOfBadValuesNotFix() throws Exception {
    when(options.fix()).thenReturn(true);
    when(options.compact()).thenReturn(true);
    
    final byte[] qual1 = { 0x00, 0x07 };
    final byte[] val1 = Bytes.fromInt(4);
    final byte[] qual2 = { 0x00, 0x27 };
    final byte[] val2 = new byte[] { 0, 0, 0, 0, 0, 0, 0, 0, 5 };
    final byte[] qual3 = { 0x00, 0x47 };
    final byte[] val3 = new byte[] { 0, 0, 0, 0, 0, 0, 0, 0, 6 };
    storage.addColumn(ROW, qual1, val1);
    storage.addColumn(ROW, qual2, val2);
    storage.addColumn(ROW, qual3, val3);
    
    final Fsck fsck = new Fsck(tsdb, options);
    fsck.runFullTable();
    assertEquals(3, fsck.kvs_processed.get());
    assertEquals(3, fsck.totalErrors());
    assertEquals(3, fsck.correctable());
    assertEquals(3, fsck.bad_values.get());
    assertArrayEquals(val1, storage.getColumn(ROW, qual1));
    assertArrayEquals(val2, storage.getColumn(ROW, qual2));
    assertArrayEquals(val3, storage.getColumn(ROW, qual3));
  }
  
  @Test
  public void rowOfBadValuesFix() throws Exception {
    when(options.fix()).thenReturn(true);
    when(options.compact()).thenReturn(true);
    when(options.deleteBadValues()).thenReturn(true);
    
    final byte[] qual1 = { 0x00, 0x07 };
    final byte[] val1 = Bytes.fromInt(4);
    final byte[] qual2 = { 0x00, 0x27 };
    final byte[] val2 = new byte[] { 0, 0, 0, 0, 0, 0, 0, 0, 5 };
    final byte[] qual3 = { 0x00, 0x47 };
    final byte[] val3 = new byte[] { 0, 0, 0, 0, 0, 0, 0, 0, 6 };
    storage.addColumn(ROW, qual1, val1);
    storage.addColumn(ROW, qual2, val2);
    storage.addColumn(ROW, qual3, val3);
    
    final Fsck fsck = new Fsck(tsdb, options);
    fsck.runFullTable();
    assertEquals(3, fsck.kvs_processed.get());
    assertEquals(3, fsck.totalErrors());
    assertEquals(3, fsck.correctable());
    assertEquals(3, fsck.bad_values.get());
    assertNull(storage.getColumn(ROW, qual1));
    assertNull(storage.getColumn(ROW, qual2));
    assertNull(storage.getColumn(ROW, qual3));
    assertEquals(-1, storage.numColumns(ROW));
  }

  @Test
  public void compactedAndBadValuesNotFix() throws Exception {
    when(options.fix()).thenReturn(true);
    when(options.compact()).thenReturn(true);
    
    final byte[] qual1 = { 0x00, 0x00 };
    final byte[] val1 = { 4 };
    final byte[] qual2 = { 0x00, 0x20 };
    final byte[] val2 = { 5 };
    final byte[] qual3 = { 0x00, 0x47 };
    final byte[] val3 = { 0, 0, 0, 0, 0, 0, 0, 0, 6 };
    final byte[] qual4 = { 0x00, 0x57 };
    final byte[] val4 = { 0, 0, 0, 0, 0, 0, 0, 0, 7 };
    storage.addColumn(ROW, MockBase.concatByteArrays(qual1, qual2), 
        MockBase.concatByteArrays(val1, val2, new byte[] { 0 }));
    storage.addColumn(ROW, qual3, val3);
    storage.addColumn(ROW, qual4, val4);
    
    final Fsck fsck = new Fsck(tsdb, options);
    fsck.runFullTable();
    assertEquals(3, fsck.kvs_processed.get());
    assertEquals(2, fsck.totalErrors());
    assertEquals(2, fsck.correctable());
    assertEquals(2, fsck.bad_values.get());
    assertArrayEquals(MockBase.concatByteArrays(val1, val2, new byte[] { 0 }), 
        storage.getColumn(ROW, MockBase.concatByteArrays(qual1, qual2)));
    assertArrayEquals(val3, storage.getColumn(ROW, qual3));
    assertArrayEquals(val4, storage.getColumn(ROW, qual4));
  }
  
  @Test
  public void compactedAndBadValuesFix() throws Exception {
    when(options.fix()).thenReturn(true);
    when(options.compact()).thenReturn(true);
    when(options.deleteBadValues()).thenReturn(true);
    
    final byte[] qual1 = { 0x00, 0x00 };
    final byte[] val1 = { 4 };
    final byte[] qual2 = { 0x00, 0x20 };
    final byte[] val2 = { 5 };
    final byte[] qual3 = { 0x00, 0x47 };
    final byte[] val3 = { 0, 0, 0, 0, 0, 0, 0, 0, 6 };
    final byte[] qual4 = { 0x00, 0x57 };
    final byte[] val4 = { 0, 0, 0, 0, 0, 0, 0, 0, 7 };
    storage.addColumn(ROW, MockBase.concatByteArrays(qual1, qual2), 
        MockBase.concatByteArrays(val1, val2, new byte[] { 0 }));
    storage.addColumn(ROW, qual3, val3);
    storage.addColumn(ROW, qual4, val4);
    
    final Fsck fsck = new Fsck(tsdb, options);
    fsck.runFullTable();
    assertEquals(3, fsck.kvs_processed.get());
    assertEquals(2, fsck.totalErrors());
    assertEquals(2, fsck.correctable());
    assertEquals(2, fsck.bad_values.get());
    assertArrayEquals(MockBase.concatByteArrays(val1, val2, new byte[] { 0 }), 
        storage.getColumn(ROW, MockBase.concatByteArrays(qual1, qual2)));
    assertNull(storage.getColumn(ROW, qual3));
    assertNull(storage.getColumn(ROW, qual4));
  }
  
  @Test
  public void compactedAndBadValuesNotFixAndDupesNotFix() throws Exception {
    when(options.fix()).thenReturn(true);
    when(options.compact()).thenReturn(true);
    
    final byte[] qual1 = { 0x00, 0x00 };
    final byte[] val1 = { 4 };
    final byte[] qual2 = { 0x00, 0x20 };
    final byte[] val2 = { 5 };
    final byte[] qual3 = { 0x00, 0x47 };
    final byte[] val3 = { 0, 0, 0, 0, 0, 0, 0, 0, 6 };
    final byte[] qual4 = { 0x00, 0x20 };
    final byte[] val4 = { 7 };
    storage.addColumn(ROW, MockBase.concatByteArrays(qual1, qual2), 
        MockBase.concatByteArrays(val1, val2, new byte[] { 0 }));
    storage.addColumn(ROW, qual3, val3);
    storage.addColumn(ROW, qual4, val4);
    
    final Fsck fsck = new Fsck(tsdb, options);
    fsck.runFullTable();
    assertEquals(3, fsck.kvs_processed.get());
    assertEquals(3, fsck.totalErrors());
    assertEquals(3, fsck.correctable());
    assertEquals(2, fsck.duplicates.get());
    assertEquals(1, fsck.bad_values.get());
    assertArrayEquals(MockBase.concatByteArrays(val1, val2, new byte[] { 0 }), 
        storage.getColumn(ROW, MockBase.concatByteArrays(qual1, qual2)));
    assertArrayEquals(val3, storage.getColumn(ROW, qual3));
    assertArrayEquals(val4, storage.getColumn(ROW, qual4));
  }
  
  @Test
  public void compactedAndBadValuesFixAndDupesNotFix() throws Exception {
    // this will delete the bad value but won't compact
    when(options.fix()).thenReturn(true);
    when(options.compact()).thenReturn(true);
    when(options.deleteBadValues()).thenReturn(true);
    
    final byte[] qual1 = { 0x00, 0x00 };
    final byte[] val1 = { 4 };
    final byte[] qual2 = { 0x00, 0x20 };
    final byte[] val2 = { 5 };
    final byte[] qual3 = { 0x00, 0x47 };
    final byte[] val3 = { 0, 0, 0, 0, 0, 0, 0, 0, 6 };
    final byte[] qual4 = { 0x00, 0x20 };
    final byte[] val4 = { 7 };
    storage.addColumn(ROW, MockBase.concatByteArrays(qual1, qual2), 
        MockBase.concatByteArrays(val1, val2, new byte[] { 0 }));
    storage.addColumn(ROW, qual3, val3);
    storage.addColumn(ROW, qual4, val4);
    
    final Fsck fsck = new Fsck(tsdb, options);
    fsck.runFullTable();
    assertEquals(3, fsck.kvs_processed.get());
    assertEquals(3, fsck.totalErrors());
    assertEquals(3, fsck.correctable());
    assertEquals(2, fsck.duplicates.get());
    assertEquals(1, fsck.bad_values.get());
    assertArrayEquals(MockBase.concatByteArrays(val1, val2, new byte[] { 0 }), 
        storage.getColumn(ROW, MockBase.concatByteArrays(qual1, qual2)));
    assertNull(storage.getColumn(ROW, qual3));
    assertArrayEquals(val4, storage.getColumn(ROW, qual4));
  }
  
  @Test
  public void compactedAndBadValuesNotFixAndDupesFix() throws Exception {
    // this is a no-op as we don't want to compact a row with a bad value when
    // we weren't told to delete the bad value. Therefore we logit and leave it
    when(options.fix()).thenReturn(true);
    when(options.compact()).thenReturn(true);
    when(options.resolveDupes()).thenReturn(true);
    
    final byte[] qual1 = { 0x00, 0x00 };
    final byte[] val1 = { 4 };
    final byte[] qual2 = { 0x00, 0x20 };
    final byte[] val2 = { 5 };
    final byte[] qual3 = { 0x00, 0x47 };
    final byte[] val3 = { 0, 0, 0, 0, 0, 0, 0, 0, 6 };
    final byte[] qual4 = { 0x00, 0x20 };
    final byte[] val4 = { 7 };
    storage.addColumn(ROW, MockBase.concatByteArrays(qual1, qual2), 
        MockBase.concatByteArrays(val1, val2, new byte[] { 0 }));
    storage.addColumn(ROW, qual3, val3);
    storage.addColumn(ROW, qual4, val4);
    
    final Fsck fsck = new Fsck(tsdb, options);
    fsck.runFullTable();
    assertEquals(3, fsck.kvs_processed.get());
    assertEquals(3, fsck.totalErrors());
    assertEquals(3, fsck.correctable());
    assertEquals(2, fsck.duplicates.get());
    assertEquals(1, fsck.bad_values.get());
    assertArrayEquals(MockBase.concatByteArrays(val1, val2, new byte[] { 0 }), 
        storage.getColumn(ROW, MockBase.concatByteArrays(qual1, qual2)));
    assertArrayEquals(val3, storage.getColumn(ROW, qual3));
    assertArrayEquals(val4, storage.getColumn(ROW, qual4));
  }
  
  @Test
  public void compactedAndBadValuesFixAndDupesFix() throws Exception {
    when(options.fix()).thenReturn(true);
    when(options.compact()).thenReturn(true);
    when(options.resolveDupes()).thenReturn(true);
    when(options.deleteBadValues()).thenReturn(true);
    
    final byte[] qual1 = { 0x00, 0x00 };
    final byte[] val1 = { 4 };
    final byte[] qual2 = { 0x00, 0x20 };
    final byte[] val2 = { 5 };
    final byte[] qual3 = { 0x00, 0x47 };
    final byte[] val3 = { 0, 0, 0, 0, 0, 0, 0, 0, 6 };
    final byte[] qual4 = { 0x00, 0x20 };
    final byte[] val4 = { 7 };
    storage.addColumn(ROW, MockBase.concatByteArrays(qual1, qual2), 
        MockBase.concatByteArrays(val1, val2, new byte[] { 0 }));
    storage.addColumn(ROW, qual3, val3);
    storage.addColumn(ROW, qual4, val4);
    
    final Fsck fsck = new Fsck(tsdb, options);
    fsck.runFullTable();
    assertEquals(3, fsck.kvs_processed.get());
    assertEquals(3, fsck.totalErrors());
    assertEquals(3, fsck.correctable());
    assertEquals(2, fsck.duplicates.get());
    assertEquals(1, fsck.bad_values.get());
    assertArrayEquals(MockBase.concatByteArrays(val1, val2, new byte[] { 0 }), 
        storage.getColumn(ROW, MockBase.concatByteArrays(qual1, qual2)));
    assertNull(storage.getColumn(ROW, qual3));
    assertNull(storage.getColumn(ROW, qual4));
  }
  
  @Test
  public void compactedAndBadValuesFixAndDupesLWWFix() throws Exception {
    when(options.fix()).thenReturn(true);
    when(options.compact()).thenReturn(true);
    when(options.resolveDupes()).thenReturn(true);
    when(options.deleteBadValues()).thenReturn(true);
    when(options.lastWriteWins()).thenReturn(true);
    
    final byte[] qual1 = { 0x00, 0x00 };
    final byte[] val1 = { 4 };
    final byte[] qual2 = { 0x00, 0x20 };
    final byte[] val2 = { 5 };
    final byte[] qual3 = { 0x00, 0x47 };
    final byte[] val3 = { 0, 0, 0, 0, 0, 0, 0, 0, 6 };
    final byte[] qual4 = { 0x00, 0x20 };
    final byte[] val4 = { 7 };
    storage.addColumn(ROW, MockBase.concatByteArrays(qual1, qual2), 
        MockBase.concatByteArrays(val1, val2, new byte[] { 0 }));
    storage.addColumn(ROW, qual3, val3);
    storage.addColumn(ROW, qual4, val4);
    
    final Fsck fsck = new Fsck(tsdb, options);
    fsck.runFullTable();
    assertEquals(3, fsck.kvs_processed.get());
    assertEquals(3, fsck.totalErrors());
    assertEquals(3, fsck.correctable());
    assertEquals(2, fsck.duplicates.get());
    assertEquals(1, fsck.bad_values.get());
    assertArrayEquals(MockBase.concatByteArrays(val1, val4, new byte[] { 0 }), 
        storage.getColumn(ROW, MockBase.concatByteArrays(qual1, qual2)));
    assertNull(storage.getColumn(ROW, qual3));
    assertNull(storage.getColumn(ROW, qual4));
  }

  // QUERIES --------------------------------------------
  
  @Test
  public void runQuery() throws Exception {
    final byte[] qual1 = { 0x00, 0x07 };
    final byte[] val1 = Bytes.fromLong(4L);
    final byte[] qual2 = { 0x00, 0x27 };
    final byte[] val2 = Bytes.fromLong(5L);

    storage.addColumn(ROW, qual1, val1);
    storage.addColumn(ROW, qual2, val2);
    final String[] args = "1356998400 sum sys.cpu.user".split(" ");
    final ArrayList<Query> queries = new ArrayList<Query>();
    CliQuery.parseCommandLineQuery(args, tsdb, queries, null, null);
    final Fsck fsck = new Fsck(tsdb, options);
    fsck.runQueries(queries);
    assertEquals(2, fsck.kvs_processed.get());
    assertEquals(1, fsck.rows_processed.get());
    assertEquals(0, fsck.totalErrors());
  }

>>>>>>> d901cf7c
}<|MERGE_RESOLUTION|>--- conflicted
+++ resolved
@@ -93,13 +93,6 @@
     storage = new MockBase(tsdb, client, true, true, true, true);
     storage.setFamily("t".getBytes(MockBase.ASCII()));
     
-<<<<<<< HEAD
-    PowerMockito.mockStatic(System.class);
-    when(System.nanoTime())
-      .thenReturn(1357300800000000L)
-      .thenReturn(1357300900000000L);
-    
-=======
     when(options.fix()).thenReturn(false);
     when(options.compact()).thenReturn(false);
     when(options.resolveDupes()).thenReturn(false);
@@ -111,7 +104,6 @@
     when(options.deleteBadCompacts()).thenReturn(false);
     when(options.threads()).thenReturn(1);
 
->>>>>>> d901cf7c
     // replace the "real" field objects with mocks
     Field met = tsdb.getClass().getDeclaredField("metrics");
     met.setAccessible(true);
@@ -560,57 +552,6 @@
   }
   
   @Test
-  public void NoErrorsCompactedMS() throws Exception {
-    final byte[] qual1 = { (byte) 0xF0, 0x00, 0x00, 0x07 };
-    final byte[] val1 = Bytes.fromLong(4L);
-    final byte[] qual2 = { (byte) 0xF0, 0x00, 0x02, 0x07 };
-    final byte[] val2 = Bytes.fromLong(5L);
-    final byte[] qual3 = { (byte) 0xF0, 0x00, 0x04, 0x07 };
-    final byte[] val3 = Bytes.fromLong(6L);
-
-    storage.addColumn(ROW, 
-        MockBase.concatByteArrays(qual1, qual2, qual3), 
-        MockBase.concatByteArrays(val1, val2, val3, new byte[] { 0 }));
-    int errors = (Integer)fsck.invoke(null, tsdb, client, 
-        "tsdb".getBytes(MockBase.ASCII()), false, new String[] { 
-        "1356998400", "1357002000", "sum", "sys.cpu.user" });
-    assertEquals(0, errors);
-    assertEquals(1, storage.numColumns(ROW));
-  }
-  
-  @Test
-  public void NoErrorsCompactedMix() throws Exception {
-    final byte[] qual1 = { 0x00, 0x07 };
-    final byte[] val1 = Bytes.fromLong(4L);
-    final byte[] qual2 = { (byte) 0xF0, 0x00, 0x02, 0x07 };
-    final byte[] val2 = Bytes.fromLong(5L);
-    final byte[] qual12 = MockBase.concatByteArrays(qual1, qual2);
-    final byte[] val12 = MockBase.concatByteArrays(val1, val2, new byte[] { 0 });
-    storage.addColumn(ROW, qual12, val12);
-    int errors = (Integer)fsck.invoke(null, tsdb, client, 
-        "tsdb".getBytes(MockBase.ASCII()), false, new String[] { 
-        "1356998400", "1357002000", "sum", "sys.cpu.user" });
-    assertEquals(0, errors);
-    assertEquals(1, storage.numColumns(ROW));
-  }
-  
-  @Test
-  public void NoErrorsCompactedMixReverse() throws Exception {
-    final byte[] qual1 = { (byte) 0xF0, 0x00, 0x00, 0x07 };
-    final byte[] val1 = Bytes.fromLong(4L);
-    final byte[] qual2 = { 0x00, 0x27 };
-    final byte[] val2 = Bytes.fromLong(5L);
-    final byte[] qual12 = MockBase.concatByteArrays(qual1, qual2);
-    final byte[] val12 = MockBase.concatByteArrays(val1, val2, new byte[] { 0 });
-    storage.addColumn(ROW, qual12, val12);
-    int errors = (Integer)fsck.invoke(null, tsdb, client, 
-        "tsdb".getBytes(MockBase.ASCII()), false, new String[] { 
-        "1356998400", "1357002000", "sum", "sys.cpu.user" });
-    assertEquals(0, errors);
-    assertEquals(1, storage.numColumns(ROW));
-  }
-  
-  @Test
   public void lastCompactedByteNotZero() throws Exception {
     when(options.fix()).thenReturn(true);
     when(options.deleteBadCompacts()).thenReturn(true);
@@ -1421,33 +1362,9 @@
   }
   
   @Test
-<<<<<<< HEAD
-  public void compactedMSWSameTS() throws Exception {
-    final byte[] qual1 = { (byte) 0xF0, 0x00, 0x00, 0x07 };
-    final byte[] val1 = Bytes.fromLong(4L);
-    final byte[] qual2 = { (byte) 0xF0, 0x00, 0x02, 0x07 };
-    final byte[] val2 = Bytes.fromLong(5L);
-    final byte[] qual3 = { (byte) 0xF0, 0x00, 0x04, 0x07 };
-    final byte[] val3 = Bytes.fromLong(6L);
-
-    storage.addColumn(ROW, 
-        MockBase.concatByteArrays(qual1, qual2, qual3), 
-        MockBase.concatByteArrays(val1, val2, val3, new byte[] { 0 }));
-    storage.addColumn(ROW, qual3, val3);
-    int errors = (Integer)fsck.invoke(null, tsdb, client, 
-        "tsdb".getBytes(MockBase.ASCII()), false, new String[] { 
-        "1356998400", "1357002000", "sum", "sys.cpu.user" });
-    assertEquals(1, errors);
-    assertEquals(2, storage.numColumns(ROW));
-  }
-  
-  @Test
-  public void compactedWSameTSFix() throws Exception {
-=======
   public void badCompactTooLong() throws Exception {
     when(options.fix()).thenReturn(true);
     
->>>>>>> d901cf7c
     final byte[] qual1 = { 0x0, 0x07 };
     final byte[] val1 = Bytes.fromLong(4L);
     final byte[] qual2 = { 0x0, 0x27 };
@@ -1801,9 +1718,6 @@
   }
   
   @Test
-<<<<<<< HEAD
-  public void compactedMSWSameTSFix() throws Exception {
-=======
   public void compactedVLEFix() throws Exception {
     when(options.fix()).thenReturn(true);
     
@@ -1832,26 +1746,12 @@
     when(options.compact()).thenReturn(true);
     when(options.fix()).thenReturn(true);
     
->>>>>>> d901cf7c
     final byte[] qual1 = { 0x0, 0x07 };
     final byte[] val1 = Bytes.fromLong(4L);
     final byte[] qual2 = { 0x0, 0x27 };
     final byte[] val2 = Bytes.fromLong(5L);
     final byte[] qual3 = { 0x0, 0x37 };
     final byte[] val3 = Bytes.fromLong(6L);
-<<<<<<< HEAD
-
-    storage.addColumn(ROW, 
-        MockBase.concatByteArrays(qual1, qual2, qual3), 
-        MockBase.concatByteArrays(val1, val2, val3, new byte[] { 0 }));
-    storage.addColumn(ROW, qual3, val3);
-    int errors = (Integer)fsck.invoke(null, tsdb, client, 
-        "tsdb".getBytes(MockBase.ASCII()), true, new String[] { 
-        "1356998400", "1357002000", "sum", "sys.cpu.user" });
-    assertEquals(1, errors);
-    assertEquals(1, storage.numColumns(ROW));
-  }
-=======
     storage.addColumn(ROW, qual1, val1);
     storage.addColumn(ROW, qual2, val2);
     storage.addColumn(ROW, qual3, val3);
@@ -3766,5 +3666,4 @@
     assertEquals(0, fsck.totalErrors());
   }
 
->>>>>>> d901cf7c
 }