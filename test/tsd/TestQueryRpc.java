--- conflicted
+++ resolved
@@ -15,25 +15,15 @@
 import static org.junit.Assert.assertEquals;
 import static org.junit.Assert.assertNotNull;
 import static org.junit.Assert.assertTrue;
-<<<<<<< HEAD
-=======
 import static org.junit.Assert.fail;
 import static org.mockito.Matchers.any;
 import static org.mockito.Matchers.anyInt;
->>>>>>> b1c32620
 import static org.mockito.Mockito.when;
 import static org.powermock.api.mockito.PowerMockito.mock;
-import org.powermock.api.mockito.PowerMockito;
-import org.mockito.Matchers;
+
 import java.lang.reflect.Method;
-<<<<<<< HEAD
-import java.util.Collection;
-import java.util.Collections;
-import java.util.ArrayList;
-=======
 import java.nio.charset.Charset;
 
->>>>>>> b1c32620
 import net.opentsdb.core.DataPoints;
 import net.opentsdb.core.Query;
 import net.opentsdb.core.TSDB;
@@ -41,29 +31,20 @@
 import net.opentsdb.core.TSSubQuery;
 import net.opentsdb.storage.MockDataPoints;
 import net.opentsdb.utils.Config;
-<<<<<<< HEAD
-import org.hbase.async.HBaseClient;
-=======
 import net.opentsdb.utils.DateTime;
 
->>>>>>> b1c32620
 import org.jboss.netty.handler.codec.http.HttpResponseStatus;
 import org.junit.Before;
 import org.junit.Test;
 import org.junit.runner.RunWith;
 import org.powermock.core.classloader.annotations.PrepareForTest;
 import org.powermock.modules.junit4.PowerMockRunner;
-<<<<<<< HEAD
-import net.opentsdb.uid.NoSuchUniqueName;
-import com.stumbleupon.async.Deferred;
-=======
 
 import net.opentsdb.uid.NoSuchUniqueName;
 
 import com.stumbleupon.async.Deferred;
 import com.stumbleupon.async.DeferredGroupException;
 
->>>>>>> b1c32620
 /**
  * Unit tests for the Query RPC class that handles parsing user queries for
  * timeseries data and returning that data
@@ -317,24 +298,11 @@
   
   @Test
   public void postQuerySimplePass() throws Exception {
-<<<<<<< HEAD
-    Deferred<ArrayList<DataPoints[]>> deferredMock =
-        (Deferred<ArrayList<DataPoints[]>>)mock(Deferred.class);
-    PowerMockito.mockStatic(Deferred.class);
-    PowerMockito.when(Deferred.groupInOrder(Matchers.anyCollection()))
-      .thenReturn(deferredMock);
-    PowerMockito.when(deferredMock.joinUninterruptibly())
-      .thenReturn(null);
-    PowerMockito.when(deferredMock.addCallback(Matchers.any(com.stumbleupon.async.Callback.class)))
-      .thenReturn(deferredMock);
-
-=======
     final DataPoints[] datapoints = new DataPoints[1];
     datapoints[0] = new MockDataPoints().getMock();
     when(query_result.runAsync()).thenReturn(
         Deferred.fromResult(datapoints));
     
->>>>>>> b1c32620
     HttpQuery query = NettyMocks.postQuery(tsdb, "/api/query",
         "{\"start\":1425440315306,\"queries\":" +
           "[{\"metric\":\"somemetric\",\"aggregator\":\"sum\",\"rate\":true," +
@@ -343,30 +311,6 @@
     assertEquals(HttpResponseStatus.OK, query.response().getStatus());
   }
 
-<<<<<<< HEAD
-  @Test (expected = BadRequestException.class)
-  public void postQueryNoMetricBadRequest() throws Exception {
-    Deferred<ArrayList<DataPoints[]>> deferredMock = 
-        (Deferred<ArrayList<DataPoints[]>>)mock(Deferred.class);
-    PowerMockito.mockStatic(Deferred.class);
-    PowerMockito.when(Deferred.groupInOrder(Matchers.anyCollection()))
-      .thenReturn(deferredMock);
-    PowerMockito.when(deferredMock.joinUninterruptibly())
-      .thenReturn(null);
-    PowerMockito.when(deferredMock.addCallback(
-        Matchers.any(com.stumbleupon.async.Callback.class)))
-      .thenReturn(deferredMock);
-
-    Query mockQuery = mock(Query.class);
-    PowerMockito.doThrow(new NoSuchUniqueName("metric", "nonexistent"))
-      .when(mockQuery).setTimeSeries(
-          Matchers.anyString(),
-          Matchers.anyMap(),
-          Matchers.any(net.opentsdb.core.Aggregator.class),
-          Matchers.anyBoolean(),
-          Matchers.any(net.opentsdb.core.RateOptions.class));
-    when(tsdb.newQuery()).thenReturn(mockQuery);
-=======
   @Test
   public void postQueryNoMetricBadRequest() throws Exception {
     final DeferredGroupException dge = mock(DeferredGroupException.class);
@@ -374,17 +318,12 @@
 
     when(query_result.configureFromQuery((TSQuery)any(), anyInt()))
       .thenReturn(Deferred.fromError(dge));
->>>>>>> b1c32620
 
     HttpQuery query = NettyMocks.postQuery(tsdb, "/api/query",
         "{\"start\":1425440315306,\"queries\":" +
           "[{\"metric\":\"nonexistent\",\"aggregator\":\"sum\",\"rate\":true," +
           "\"rateOptions\":{\"counter\":false}}]}");
     rpc.execute(tsdb, query);
-<<<<<<< HEAD
-  }
-
-=======
     assertEquals(HttpResponseStatus.BAD_REQUEST, query.response().getStatus());
     final String json = 
         query.response().getContent().toString(Charset.forName("UTF-8"));
@@ -451,6 +390,5 @@
     }
   }
   
->>>>>>> b1c32620
   //TODO(cl) add unit tests for the rate options parsing
 }