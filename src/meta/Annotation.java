--- conflicted
+++ resolved
@@ -354,15 +354,9 @@
         
         for (final ArrayList<KeyValue> row : rows) {
           for (KeyValue column : row) {
-<<<<<<< HEAD
             if ((column.qualifier().length == 3 || column.qualifier().length == 5) 
                 && column.qualifier()[0] == PREFIX()) {
-              Annotation note = JSON.parseToObject(row.get(0).value(), 
-=======
-            if (column.qualifier().length == 3 && 
-                column.qualifier()[0] == PREFIX()) {
               Annotation note = JSON.parseToObject(column.value(),
->>>>>>> 76b928da
                   Annotation.class);
               if (note.start_time < start_time || note.end_time > end_time) {
                 continue;
