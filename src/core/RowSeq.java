// This file is part of OpenTSDB.
// Copyright (C) 2010-2012  The OpenTSDB Authors.
//
// This program is free software: you can redistribute it and/or modify it
// under the terms of the GNU Lesser General Public License as published by
// the Free Software Foundation, either version 2.1 of the License, or (at your
// option) any later version.  This program is distributed in the hope that it
// will be useful, but WITHOUT ANY WARRANTY; without even the implied warranty
// of MERCHANTABILITY or FITNESS FOR A PARTICULAR PURPOSE.  See the GNU Lesser
// General Public License for more details.  You should have received a copy
// of the GNU Lesser General Public License along with this program.  If not,
// see <http://www.gnu.org/licenses/>.
package net.opentsdb.core;

import java.util.Arrays;
import java.util.Collections;
import java.util.Comparator;
import java.util.Date;
import java.util.List;
import java.util.Map;
import java.util.NoSuchElementException;

import net.opentsdb.meta.Annotation;

import org.hbase.async.Bytes;
import org.hbase.async.KeyValue;

import com.stumbleupon.async.Deferred;

/**
 * Represents a read-only sequence of continuous HBase rows.
 * <p>
 * This class stores in memory the data of one or more continuous
 * HBase rows for a given time series. To consolidate memory, the data points
 * are stored in two byte arrays: one for the time offsets/flags and another
 * for the values. Access is granted via pointers.
 */
final class RowSeq implements DataPoints {

  /** The {@link TSDB} instance we belong to. */
  private final TSDB tsdb;

  /** First row key. */
  byte[] key;

  /**
   * Qualifiers for individual data points.
   * <p>
   * Each qualifier is on 2 or 4 bytes.  The last {@link Const#FLAG_BITS} bits 
   * are used to store flags (the type of the data point - integer or floating
   * point - and the size of the data point in bytes).  The remaining MSBs
   * store a delta in seconds from the base timestamp stored in the row key.
   */
  private byte[] qualifiers;

  /** Values in the row.  */
  private byte[] values;

  /**
   * Constructor.
   * @param tsdb The TSDB we belong to.
   */
  RowSeq(final TSDB tsdb) {
    this.tsdb = tsdb;
  }

  /**
   * Sets the row this instance holds in RAM using a row from a scanner.
   * @param row The compacted HBase row to set.
   * @throws IllegalStateException if this method was already called.
   */
  void setRow(final KeyValue row) {
    if (this.key != null) {
      throw new IllegalStateException("setRow was already called on " + this);
    }

    this.key = row.key();
    this.qualifiers = row.qualifier();
    this.values = row.value();
  }

  /**
   * Merges data points for the same HBase row into the local object.
   * When executing multiple async queries simultaneously, they may call into 
   * this method with data sets that are out of order. This may ONLY be called 
   * after setRow() has initiated the rowseq.
   * @param row The compacted HBase row to merge into this instance.
   * @throws IllegalStateException if {@link #setRow} wasn't called first.
   * @throws IllegalArgumentException if the data points in the argument
   * do not belong to the same row as this RowSeq
   */
  void addRow(final KeyValue row) {
    if (this.key == null) {
      throw new IllegalStateException("setRow was never called on " + this);
    }

    final byte[] key = row.key();
    if (!Bytes.equals(this.key, key)) {
      throw new IllegalDataException("Attempt to add a different row="
          + row + ", this=" + this);
    }

    final byte[] remote_qual = row.qualifier();
    final byte[] remote_val = row.value();
    final byte[] merged_qualifiers = new byte[qualifiers.length + remote_qual.length];
    final byte[] merged_values = new byte[values.length + remote_val.length]; 

    int remote_q_index = 0;
    int local_q_index = 0;
    int merged_q_index = 0;
    
    int remote_v_index = 0;
    int local_v_index = 0;
    int merged_v_index = 0;
    short v_length;
    short q_length;
    while (remote_q_index < remote_qual.length || 
        local_q_index < qualifiers.length) {
      // if the remote q has finished, we just need to handle left over locals
      if (remote_q_index >= remote_qual.length) {
        v_length = Internal.getValueLengthFromQualifier(qualifiers, 
            local_q_index);
        System.arraycopy(values, local_v_index, merged_values, 
            merged_v_index, v_length);
        local_v_index += v_length;
        merged_v_index += v_length;
        
        q_length = Internal.getQualifierLength(qualifiers, 
            local_q_index);
        System.arraycopy(qualifiers, local_q_index, merged_qualifiers, 
            merged_q_index, q_length);
        local_q_index += q_length;
        merged_q_index += q_length;
        
        continue;
      }
      
      // if the local q has finished, we need to handle the left over remotes
      if (local_q_index >= qualifiers.length) {
        v_length = Internal.getValueLengthFromQualifier(remote_qual, 
            remote_q_index);
        System.arraycopy(remote_val, remote_v_index, merged_values, 
            merged_v_index, v_length);
        remote_v_index += v_length;
        merged_v_index += v_length;
        
        q_length = Internal.getQualifierLength(remote_qual, 
            remote_q_index);
        System.arraycopy(remote_qual, remote_q_index, merged_qualifiers, 
            merged_q_index, q_length);
        remote_q_index += q_length;
        merged_q_index += q_length;
        
        continue;
      }
      
      // for dupes, we just need to skip and continue
      final int sort = Internal.compareQualifiers(remote_qual, remote_q_index, 
          qualifiers, local_q_index);
      if (sort == 0) {
        //LOG.debug("Discarding duplicate timestamp: " + 
        //    Internal.getOffsetFromQualifier(remote_qual, remote_q_index));
        v_length = Internal.getValueLengthFromQualifier(remote_qual, 
            remote_q_index);
        remote_v_index += v_length;
        q_length = Internal.getQualifierLength(remote_qual, 
            remote_q_index);
        remote_q_index += q_length;
        continue;
      }
      
      if (sort < 0) {
        v_length = Internal.getValueLengthFromQualifier(remote_qual, 
            remote_q_index);
        System.arraycopy(remote_val, remote_v_index, merged_values, 
            merged_v_index, v_length);
        remote_v_index += v_length;
        merged_v_index += v_length;
        
        q_length = Internal.getQualifierLength(remote_qual, 
            remote_q_index);
        System.arraycopy(remote_qual, remote_q_index, merged_qualifiers, 
            merged_q_index, q_length);
        remote_q_index += q_length;
        merged_q_index += q_length;
      } else {
        v_length = Internal.getValueLengthFromQualifier(qualifiers, 
            local_q_index);
        System.arraycopy(values, local_v_index, merged_values, 
            merged_v_index, v_length);
        local_v_index += v_length;
        merged_v_index += v_length;
        
        q_length = Internal.getQualifierLength(qualifiers, 
            local_q_index);
        System.arraycopy(qualifiers, local_q_index, merged_qualifiers, 
            merged_q_index, q_length);
        local_q_index += q_length;
        merged_q_index += q_length;
      }
    }
    
    // we may have skipped some columns if we were given duplicates. Since we
    // had allocated enough bytes to hold the incoming row, we need to shrink
    // the final results
    if (merged_q_index == merged_qualifiers.length) {
      qualifiers = merged_qualifiers;
    } else {
      qualifiers = Arrays.copyOfRange(merged_qualifiers, 0, merged_q_index);
    }
    
    // set the meta bit based on the local and remote metas
    byte meta = 0;
    if ((values[values.length - 1] & Const.MS_MIXED_COMPACT) == 
                                     Const.MS_MIXED_COMPACT || 
        (remote_val[remote_val.length - 1] & Const.MS_MIXED_COMPACT) == 
                                             Const.MS_MIXED_COMPACT) {
      meta = Const.MS_MIXED_COMPACT;
    }
    values = Arrays.copyOfRange(merged_values, 0, merged_v_index + 1);
    values[values.length - 1] = meta;
  }

  /**
   * Extracts the value of a cell containing a data point.
   * @param value The contents of a cell in HBase.
   * @param value_idx The offset inside {@code values} at which the value
   * starts.
   * @param flags The flags for this value.
   * @return The value of the cell.
   * @throws IllegalDataException if the data is malformed
   */
  static long extractIntegerValue(final byte[] values,
                                  final int value_idx,
                                  final byte flags) {
    switch (flags & Const.LENGTH_MASK) {
      case 7: return Bytes.getLong(values, value_idx);
      case 3: return Bytes.getInt(values, value_idx);
      case 1: return Bytes.getShort(values, value_idx);
      case 0: return values[value_idx];
    }
    throw new IllegalDataException("Integer value @ " + value_idx
                                   + " not on 8/4/2/1 bytes in "
                                   + Arrays.toString(values));
  }

  /**
   * Extracts the value of a cell containing a data point.
   * @param value The contents of a cell in HBase.
   * @param value_idx The offset inside {@code values} at which the value
   * starts.
   * @param flags The flags for this value.
   * @return The value of the cell.
   * @throws IllegalDataException if the data is malformed
   */
  static double extractFloatingPointValue(final byte[] values,
                                          final int value_idx,
                                          final byte flags) {
    switch (flags & Const.LENGTH_MASK) {
      case 7: return Double.longBitsToDouble(Bytes.getLong(values, value_idx));
      case 3: return Float.intBitsToFloat(Bytes.getInt(values, value_idx));
    }
    throw new IllegalDataException("Floating point value @ " + value_idx
                                   + " not on 8 or 4 bytes in "
                                   + Arrays.toString(values));
  }

  public String metricName() {
    try {
      return metricNameAsync().joinUninterruptibly();
    } catch (RuntimeException e) {
      throw e;
    } catch (Exception e) {
      throw new RuntimeException("Should never be here", e);
    }
  }

  public Deferred<String> metricNameAsync() {
    if (key == null) {
      throw new IllegalStateException("the row key is null!");
    }
    return RowKey.metricNameAsync(tsdb, key);
  }
  
  public Map<String, String> getTags() {
    try {
      return getTagsAsync().joinUninterruptibly();
    } catch (RuntimeException e) {
      throw e;
    } catch (Exception e) {
      throw new RuntimeException("Should never be here", e);
    }
  }
  
  public Deferred<Map<String, String>> getTagsAsync() {
    return Tags.getTagsAsync(tsdb, key);
  }

  /** @return an empty list since aggregated tags cannot exist on a single row */
  public List<String> getAggregatedTags() {
    return Collections.emptyList();
  }
  
  public Deferred<List<String>> getAggregatedTagsAsync() {
    final List<String> empty = Collections.emptyList();
    return Deferred.fromResult(empty);
  }
  
  public List<String> getTSUIDs() {
    return Collections.emptyList();
  }
  
  /** @return null since annotations are stored at the SpanGroup level. They
   * are filtered when a row is compacted */ 
  public List<Annotation> getAnnotations() {
    return Collections.emptyList();
  }

  /** @return the number of data points in this row 
   * Unfortunately we must walk the entire array as there may be a mix of
   * second and millisecond timestamps */
  public int size() {
    // if we don't have a mix of second and millisecond qualifiers we can run
    // this in O(1), otherwise we have to run O(n)
    if ((values[values.length - 1] & Const.MS_MIXED_COMPACT) == 
      Const.MS_MIXED_COMPACT) {
      int size = 0;
      for (int i = 0; i < qualifiers.length; i += 2) {
        if ((qualifiers[i] & Const.MS_BYTE_FLAG) == Const.MS_BYTE_FLAG) {
          i += 2;
        }
        size++;
      }
      return size;
    } else if ((qualifiers[0] & Const.MS_BYTE_FLAG) == Const.MS_BYTE_FLAG) {
      return qualifiers.length / 4;
    } else {
      return qualifiers.length / 2;
    }
  }

  /** @return 0 since aggregation cannot happen at the row level */
  public int aggregatedSize() {
    return 0;
  }

  public SeekableView iterator() {
    return internalIterator();
  }

  /** Package private iterator method to access it as a {@link Iterator}. */
  Iterator internalIterator() {
    // XXX this is now grossly inefficient, need to walk the arrays once.
    return new Iterator();
  }

  /** Extracts the base timestamp from the row key. */
  long baseTime() {
    return Bytes.getUnsignedInt(key, tsdb.metrics.width());
  }

  /** @throws IndexOutOfBoundsException if {@code i} is out of bounds. */
  private void checkIndex(final int i) {
    if (i >= size()) {
      throw new IndexOutOfBoundsException("index " + i + " >= " + size()
          + " for this=" + this);
    }
    if (i < 0) {
      throw new IndexOutOfBoundsException("negative index " + i
          + " for this=" + this);
    }
  }

  public long timestamp(final int i) {
    checkIndex(i);
    // if we don't have a mix of second and millisecond qualifiers we can run
    // this in O(1), otherwise we have to run O(n)
    // Important: Span.addRow assumes this method to work in O(1).
    if ((values[values.length - 1] & Const.MS_MIXED_COMPACT) == 
      Const.MS_MIXED_COMPACT) {
      int index = 0;
      for (int idx = 0; idx < qualifiers.length; idx += 2) {
        if (i == index) {
          return Internal.getTimestampFromQualifier(qualifiers, baseTime(), idx);
        }
        if (Internal.inMilliseconds(qualifiers[idx])) {
          idx += 2;
        }      
        index++;
      }
    } else if ((qualifiers[0] & Const.MS_BYTE_FLAG) == Const.MS_BYTE_FLAG) {
      return Internal.getTimestampFromQualifier(qualifiers, baseTime(), i * 4);
    } else {
      return Internal.getTimestampFromQualifier(qualifiers, baseTime(), i * 2);
    }
    
    throw new RuntimeException(
        "WTF timestamp for index: " + i + " on " + this);
  }

  public boolean isInteger(final int i) {
    checkIndex(i);
    return (Internal.getFlagsFromQualifier(qualifiers, i) & 
        Const.FLAG_FLOAT) == 0x0;
  }

  public long longValue(int i) {
    if (!isInteger(i)) {
      throw new ClassCastException("value #" + i + " is not a long in " + this);
    }
    final Iterator it = new Iterator();
    while (i-- >= 0) {
      it.next();
    }
    return it.longValue();
  }

  public double doubleValue(int i) {
    if (isInteger(i)) {
      throw new ClassCastException("value #" + i + " is not a float in " + this);
    }
    final Iterator it = new Iterator();
    while (i-- >= 0) {
      it.next();
    }
    return it.doubleValue();
  }

  /**
   * Returns the value at index {@code i} regardless whether it's an integer or
   * floating point
   * @param i A 0 based index incremented per the number of data points in the
   * row.
   * @return the value as a double
   * @throws IndexOutOfBoundsException if the index would be out of bounds
   * @throws IllegalDataException if the data is malformed
   */
  double toDouble(final int i) {
    if (isInteger(i)) {
      return longValue(i);
    } else {
      return doubleValue(i);
    }
  }

  /** Returns a human readable string representation of the object. */
  @Override
  public String toString() {
    // The argument passed to StringBuilder is a pretty good estimate of the
    // length of the final string based on the row key and number of elements.
    final String metric = metricName();
    final int size = size();
    final StringBuilder buf = new StringBuilder(80 + metric.length()
                                                + key.length * 4
                                                + size * 16);
    final long base_time = baseTime();
    buf.append("RowSeq(")
       .append(key == null ? "<null>" : Arrays.toString(key))
       .append(" (metric=")
       .append(metric)
       .append("), base_time=")
       .append(base_time)
       .append(" (")
       .append(base_time > 0 ? new Date(base_time * 1000) : "no date")
       .append(")");    
    // TODO - fix this so it doesn't cause infinite recursions. If longValue()
    // throws an exception, the exception will call this method, trying to get
    // longValue() again, which will throw another exception.... For now, just
    // dump the raw data as hex
    //for (short i = 0; i < size; i++) {
    //  final short qual = (short) Bytes.getUnsignedShort(qualifiers, i * 2);
    //  buf.append('+').append((qual & 0xFFFF) >>> Const.FLAG_BITS);
    //  
    //  if (isInteger(i)) {
    //    buf.append(":long(").append(longValue(i));
    //  } else {
    //    buf.append(":float(").append(doubleValue(i));
    //  }
    //  buf.append(')');
    //  if (i != size - 1) {
    //    buf.append(", ");
    //  }
    //}
    buf.append("(datapoints=").append(size);
    buf.append("), (qualifier=[").append(Arrays.toString(qualifiers));
    buf.append("]), (values=[").append(Arrays.toString(values));
    buf.append("])");
    return buf.toString();
  }

  /**
   * Used to compare two RowSeq objects when sorting a {@link Span}. Compares
   * on the {@code RowSeq#baseTime()}
   * @since 2.0
   */
  public static final class RowSeqComparator implements Comparator<RowSeq> {
    public int compare(final RowSeq a, final RowSeq b) {
      if (a.baseTime() == b.baseTime()) {
        return 0;
      }
      return a.baseTime() < b.baseTime() ? -1 : 1;
    }
  }
  
  /** Iterator for {@link RowSeq}s.  */
  final class Iterator implements SeekableView, DataPoint {

    /** Current qualifier.  */
    private int qualifier;

    /** Next index in {@link #qualifiers}.  */
    private int qual_index;

    /** Next index in {@link #values}.  */
    private int value_index;

    /** Pre-extracted base time of this row sequence.  */
    private final long base_time = baseTime();

    Iterator() {
    }

    // ------------------ //
    // Iterator interface //
    // ------------------ //

    public boolean hasNext() {
      return qual_index < qualifiers.length;
    }

    public DataPoint next() {
      if (!hasNext()) {
        throw new NoSuchElementException("no more elements");
      }
      
      if (Internal.inMilliseconds(qualifiers[qual_index])) {
        qualifier = Bytes.getInt(qualifiers, qual_index);
        qual_index += 4;
      } else {
        qualifier = Bytes.getUnsignedShort(qualifiers, qual_index);
        qual_index += 2;
      }
      final byte flags = (byte) qualifier;
      value_index += (flags & Const.LENGTH_MASK) + 1;
      //LOG.debug("next -> now=" + toStringSummary());
      return this;
    }

    public void remove() {
      throw new UnsupportedOperationException();
    }

    // ---------------------- //
    // SeekableView interface //
    // ---------------------- //

    public void seek(final long timestamp) {
      if ((timestamp & Const.MILLISECOND_MASK) != 0) {  // negative or not 48 bits
        throw new IllegalArgumentException("invalid timestamp: " + timestamp);
      }
      qual_index = 0;
      value_index = 0;
      final int len = qualifiers.length;
      //LOG.debug("Peeking timestamp: " + (peekNextTimestamp() < timestamp));
      while (qual_index < len && peekNextTimestamp() < timestamp) {
        //LOG.debug("Moving to next timestamp: " + peekNextTimestamp());
        if (Internal.inMilliseconds(qualifiers[qual_index])) {
          qualifier = Bytes.getInt(qualifiers, qual_index);
          qual_index += 4;
        } else {
          qualifier = Bytes.getUnsignedShort(qualifiers, qual_index);
          qual_index += 2;
        }
        final byte flags = (byte) qualifier;
        value_index += (flags & Const.LENGTH_MASK) + 1;
      }
      //LOG.debug("seek to " + timestamp + " -> now=" + toStringSummary());
    }

    // ------------------- //
    // DataPoint interface //
    // ------------------- //

    public long timestamp() {
      assert qual_index > 0: "not initialized: " + this;
<<<<<<< HEAD
      return base_time + ((qualifier & 0xFFFF) >>> Const.FLAG_BITS);
=======
      if ((qualifier & Const.MS_FLAG) == Const.MS_FLAG) {
        final long ms = (qualifier & 0x0FFFFFC0) >>> (Const.MS_FLAG_BITS);
        return (base_time * 1000) + ms;            
      } else {
        final long seconds = (qualifier & 0xFFFF) >>> Const.FLAG_BITS;
        return (base_time + seconds) * 1000;
      }
>>>>>>> 105e80ed
    }

    public boolean isInteger() {
      assert qual_index > 0: "not initialized: " + this;
      return (qualifier & Const.FLAG_FLOAT) == 0x0;
    }

    public long longValue() {
      if (!isInteger()) {
        throw new ClassCastException("value @"
          + qual_index + " is not a long in " + this);
      }
      final byte flags = (byte) qualifier;
      final byte vlen = (byte) ((flags & Const.LENGTH_MASK) + 1);
      return extractIntegerValue(values, value_index - vlen, flags);
    }

    public double doubleValue() {
      if (isInteger()) {
        throw new ClassCastException("value @"
          + qual_index + " is not a float in " + this);
      }
      final byte flags = (byte) qualifier;
      final byte vlen = (byte) ((flags & Const.LENGTH_MASK) + 1);
      return extractFloatingPointValue(values, value_index - vlen, flags);
    }

    public double toDouble() {
      return isInteger() ? longValue() : doubleValue();
    }

    // ---------------- //
    // Helpers for Span //
    // ---------------- //

    /** Helper to take a snapshot of the state of this iterator.  */
    long saveState() {
      return ((long)qual_index << 32) | ((long)value_index & 0xFFFFFFFF);
    }

    /** Helper to restore a snapshot of the state of this iterator.  */
    void restoreState(long state) {
      value_index = (int) state & 0xFFFFFFFF;
      state >>>= 32;
      qual_index = (int) state;
      qualifier = 0;
    }

    /**
     * Look a head to see the next timestamp.
     * @throws IndexOutOfBoundsException if we reached the end already.
     */
    long peekNextTimestamp() {
      return Internal.getTimestampFromQualifier(qualifiers, base_time, qual_index);
    }

    /** Only returns internal state for the iterator itself.  */
    String toStringSummary() {
      return "RowSeq.Iterator(qual_index=" + qual_index
        + ", value_index=" + value_index;
    }

    public String toString() {
      return toStringSummary() + ", seq=" + RowSeq.this + ')';
    }

  }
}<|MERGE_RESOLUTION|>--- conflicted
+++ resolved
@@ -583,9 +583,6 @@
 
     public long timestamp() {
       assert qual_index > 0: "not initialized: " + this;
-<<<<<<< HEAD
-      return base_time + ((qualifier & 0xFFFF) >>> Const.FLAG_BITS);
-=======
       if ((qualifier & Const.MS_FLAG) == Const.MS_FLAG) {
         final long ms = (qualifier & 0x0FFFFFC0) >>> (Const.MS_FLAG_BITS);
         return (base_time * 1000) + ms;            
@@ -593,7 +590,6 @@
         final long seconds = (qualifier & 0xFFFF) >>> Const.FLAG_BITS;
         return (base_time + seconds) * 1000;
       }
->>>>>>> 105e80ed
     }
 
     public boolean isInteger() {
